--- conflicted
+++ resolved
@@ -1,257 +1,249 @@
-﻿using System;
-using Microsoft.VisualStudio.TestTools.UnitTesting;
-using SteveCadwallader.CodeMaid.Model.Comments;
-using SteveCadwallader.CodeMaid.Properties;
-
-namespace SteveCadwallader.CodeMaid.UnitTests.Formatting
-{
-    /// <summary>
-    /// Class with simple unit tests for formatting XML based comments. This calls the formatter
-    /// directly, rather than invoking it through the UI as with the integration tests.
-    /// </summary>
-    [TestClass]
-    public class XmlFormattingTests
-    {
-        [TestMethod]
-        [TestCategory("Formatting UnitTests")]
-        public void XmlFormattingTests_AddSpaceToInsideTags()
-        {
-            var input = "<summary><see/></summary>";
-            var expected = "<summary><see /></summary>";
-
-            CommentFormatHelper.AssertEqualAfterFormat(input, expected, new CodeCommentOptions()
-            {
-                WrapAtColumn = 100,
-                XmlSplitSummaryTag = false,
-                XmlSplitAllTags = false,
-                XmlSpaceSingleTags = true
-            });
-        }
-
-        [TestMethod]
-        [TestCategory("Formatting UnitTests")]
-        public void XmlFormattingTests_AddSpaceToTagContent()
-        {
-            var input = "<summary><c>test</c></summary>";
-            var expected = "<summary> <c> test </c> </summary>";
-
-            CommentFormatHelper.AssertEqualAfterFormat(input, expected, new CodeCommentOptions()
-            {
-                WrapAtColumn = 100,
-                XmlSplitSummaryTag = false,
-                XmlSplitAllTags = false,
-                XmlSpaceTagContent = true
-            });
-        }
-
-        [TestMethod]
-        [TestCategory("Formatting UnitTests")]
-        public void XmlFormattingTests_AllRootLevelTagsOnNewLine()
-        {
-            var input = "<summary>abc</summary><returns>abc</returns>";
-            var expected = "<summary>abc</summary>" + Environment.NewLine + "<returns>abc</returns>";
-
-            CommentFormatHelper.AssertEqualAfterFormat(input, expected, new CodeCommentOptions(Settings.Default)
-            {
-                WrapAtColumn = 100,
-                XmlSplitSummaryTag = false,
-                XmlSplitAllTags = false
-            });
-        }
-
-        [TestMethod]
-        [TestCategory("Formatting UnitTests")]
-        public void XmlFormattingTests_BreakAllTags()
-        {
-            var input = "<summary></summary><returns></returns>";
-            var expected = "<summary>" + Environment.NewLine + "</summary>" + Environment.NewLine + "<returns>" + Environment.NewLine + "</returns>";
-
-            CommentFormatHelper.AssertEqualAfterFormat(input, expected, new CodeCommentOptions(Settings.Default)
-            {
-                WrapAtColumn = 100,
-                XmlSplitSummaryTag = false,
-                XmlSplitAllTags = true
-            });
-        }
-
-        [TestMethod]
-        [TestCategory("Formatting UnitTests")]
-        public void XmlFormattingTests_BreakSummaryTags()
-        {
-            var input = "<summary></summary><returns></returns>";
-            var expected = "<summary>" + Environment.NewLine + "</summary>" + Environment.NewLine + "<returns></returns>";
-
-            CommentFormatHelper.AssertEqualAfterFormat(input, expected, new CodeCommentOptions(Settings.Default)
-            {
-                WrapAtColumn = 100,
-                XmlSplitSummaryTag = true,
-                XmlSplitAllTags = false
-            });
-        }
-
-        [TestMethod]
-        [TestCategory("Formatting UnitTests")]
-        public void XmlFormattingTests_DoNotAutoCollapseTags()
-        {
-            var input = "<summary></summary>";
-
-<<<<<<< HEAD
-            CommentFormatHelper.AssertEqualAfterFormat(input, new CodeCommentOptions()
-=======
-            CommentFormatHelper.AssertEqualAfterFormat(input, expected, new CodeCommentOptions(Settings.Default)
->>>>>>> 0deb8ea4
-            {
-                WrapAtColumn = 100,
-                XmlSplitSummaryTag = false,
-                XmlSplitAllTags = false
-            });
-        }
-
-        [TestMethod]
-        [TestCategory("Formatting UnitTests")]
-        public void XmlFormattingTests_DoNotAutoExpandTags()
-        {
-            var input = "<summary/>";
-
-            CommentFormatHelper.AssertEqualAfterFormat(input, new CodeCommentOptions(Settings.Default)
-            {
-                WrapAtColumn = 100,
-                XmlSplitSummaryTag = false,
-                XmlSplitAllTags = false
-            });
-        }
-
-        /// <summary>
-        /// Test to make sure there is no spacing is added between an inline XML tag directly
-        /// followed by interpunction.
-        /// </summary>
-        [TestMethod]
-        [TestCategory("Formatting UnitTests")]
-        public void XmlFormattingTests_InterpunctionNoSpacing()
-        {
-            var input = "<test>Line with <interpunction/>.</test>";
-
-<<<<<<< HEAD
-            CommentFormatHelper.AssertEqualAfterFormat(input, new CodeCommentOptions()
-=======
-            CommentFormatHelper.AssertEqualAfterFormat(input, expected, new CodeCommentOptions(Settings.Default)
->>>>>>> 0deb8ea4
-            {
-                WrapAtColumn = 100,
-                XmlSplitSummaryTag = false,
-                XmlSplitAllTags = false,
-                SkipWrapOnLastWord = false
-            });
-        }
-
-        [TestMethod]
-        [TestCategory("Formatting UnitTests")]
-        public void XmlFormattingTests_KeepCodeFormatting()
-        {
-            var input =
-                "<test><code>" + Environment.NewLine +
-                "some" + Environment.NewLine +
-                "  code" + Environment.NewLine +
-                "stuff" + Environment.NewLine +
-                "</code></test>";
-
-            var expected =
-                "<test>" + Environment.NewLine +
-                "<code>" + Environment.NewLine +
-                "some" + Environment.NewLine +
-                "  code" + Environment.NewLine +
-                "stuff" + Environment.NewLine +
-                "</code>" + Environment.NewLine +
-                "</test>";
-
-            CommentFormatHelper.AssertEqualAfterFormat(input, expected, new CodeCommentOptions(Settings.Default)
-            {
-                WrapAtColumn = 100,
-                XmlSplitSummaryTag = false,
-                XmlSplitAllTags = false
-            });
-        }
-
-        [TestMethod]
-        [TestCategory("Formatting UnitTests")]
-        public void XmlFormattingTests_RemoveSpaceFromInsideTags()
-        {
-            var input = "<summary><see /></summary>";
-            var expected = "<summary><see/></summary>";
-
-            CommentFormatHelper.AssertEqualAfterFormat(input, expected, new CodeCommentOptions(Settings.Default)
-            {
-                WrapAtColumn = 100,
-                XmlSplitSummaryTag = false,
-                XmlSplitAllTags = false,
-                XmlSpaceSingleTags = false
-            });
-        }
-
-        [TestMethod]
-        [TestCategory("Formatting UnitTests")]
-        public void XmlFormattingTests_RemoveSpaceFromTagContent()
-        {
-            var input = "<summary> <c> test </c> </summary>";
-            var expected = "<summary><c>test</c></summary>";
-
-            CommentFormatHelper.AssertEqualAfterFormat(input, expected, new CodeCommentOptions(Settings.Default)
-            {
-                WrapAtColumn = 100,
-                XmlSplitSummaryTag = false,
-                XmlSplitAllTags = false,
-                XmlSpaceTagContent = false
-            });
-        }
-
-        [TestMethod]
-        [TestCategory("Formatting UnitTests")]
-        public void XmlFormattingTests_SplitsTagsWhenLineDoesNotFit()
-        {
-            var input = "<test>Lorem ipsum dolor sit amet, consectetur adipiscing elit. Vivamus nisi neque, placerat sed neque vitae</test>";
-            var expected = "<test>" + Environment.NewLine +
-                "Lorem ipsum dolor sit amet, consectetur adipiscing" + Environment.NewLine +
-                "elit. Vivamus nisi neque, placerat sed neque vitae" + Environment.NewLine +
-                "</test>";
-
-            CommentFormatHelper.AssertEqualAfterFormat(input, expected, new CodeCommentOptions(Settings.Default)
-            {
-                WrapAtColumn = 50,
-                XmlSplitSummaryTag = false,
-                XmlSplitAllTags = false,
-                SkipWrapOnLastWord = false
-            });
-        }
-
-        [TestMethod]
-        [TestCategory("Formatting UnitTests")]
-        public void XmlFormattingTests_TagNameKeepCase()
-        {
-            var input = "<Summary></Summary>";
-
-            CommentFormatHelper.AssertEqualAfterFormat(input, new CodeCommentOptions()
-            {
-                WrapAtColumn = 100,
-                XmlTagsToLowerCase = false,
-                XmlSplitAllTags = false,
-                XmlSplitSummaryTag = false
-            });
-        }
-
-        [TestMethod]
-        [TestCategory("Formatting UnitTests")]
-        public void XmlFormattingTests_TagNameToLowerCase()
-        {
-            var input = "<Summary></Summary>";
-            var expected = "<summary></summary>";
-
-            CommentFormatHelper.AssertEqualAfterFormat(input, expected, new CodeCommentOptions(Settings.Default)
-            {
-                WrapAtColumn = 100,
-                XmlTagsToLowerCase = true,
-                XmlSplitAllTags = false,
-                XmlSplitSummaryTag = false
-            });
-        }
-    }
+﻿using System;
+using Microsoft.VisualStudio.TestTools.UnitTesting;
+using SteveCadwallader.CodeMaid.Model.Comments;
+using SteveCadwallader.CodeMaid.Properties;
+
+namespace SteveCadwallader.CodeMaid.UnitTests.Formatting
+{
+    /// <summary>
+    /// Class with simple unit tests for formatting XML based comments. This calls the formatter
+    /// directly, rather than invoking it through the UI as with the integration tests.
+    /// </summary>
+    [TestClass]
+    public class XmlFormattingTests
+    {
+        [TestMethod]
+        [TestCategory("Formatting UnitTests")]
+        public void XmlFormattingTests_AddSpaceToInsideTags()
+        {
+            var input = "<summary><see/></summary>";
+            var expected = "<summary><see /></summary>";
+
+            CommentFormatHelper.AssertEqualAfterFormat(input, expected, new CodeCommentOptions()
+            {
+                WrapAtColumn = 100,
+                XmlSplitSummaryTag = false,
+                XmlSplitAllTags = false,
+                XmlSpaceSingleTags = true
+            });
+        }
+
+        [TestMethod]
+        [TestCategory("Formatting UnitTests")]
+        public void XmlFormattingTests_AddSpaceToTagContent()
+        {
+            var input = "<summary><c>test</c></summary>";
+            var expected = "<summary> <c> test </c> </summary>";
+
+            CommentFormatHelper.AssertEqualAfterFormat(input, expected, new CodeCommentOptions()
+            {
+                WrapAtColumn = 100,
+                XmlSplitSummaryTag = false,
+                XmlSplitAllTags = false,
+                XmlSpaceTagContent = true
+            });
+        }
+
+        [TestMethod]
+        [TestCategory("Formatting UnitTests")]
+        public void XmlFormattingTests_AllRootLevelTagsOnNewLine()
+        {
+            var input = "<summary>abc</summary><returns>abc</returns>";
+            var expected = "<summary>abc</summary>" + Environment.NewLine + "<returns>abc</returns>";
+
+            CommentFormatHelper.AssertEqualAfterFormat(input, expected, new CodeCommentOptions(Settings.Default)
+            {
+                WrapAtColumn = 100,
+                XmlSplitSummaryTag = false,
+                XmlSplitAllTags = false
+            });
+        }
+
+        [TestMethod]
+        [TestCategory("Formatting UnitTests")]
+        public void XmlFormattingTests_BreakAllTags()
+        {
+            var input = "<summary></summary><returns></returns>";
+            var expected = "<summary>" + Environment.NewLine + "</summary>" + Environment.NewLine + "<returns>" + Environment.NewLine + "</returns>";
+
+            CommentFormatHelper.AssertEqualAfterFormat(input, expected, new CodeCommentOptions(Settings.Default)
+            {
+                WrapAtColumn = 100,
+                XmlSplitSummaryTag = false,
+                XmlSplitAllTags = true
+            });
+        }
+
+        [TestMethod]
+        [TestCategory("Formatting UnitTests")]
+        public void XmlFormattingTests_BreakSummaryTags()
+        {
+            var input = "<summary></summary><returns></returns>";
+            var expected = "<summary>" + Environment.NewLine + "</summary>" + Environment.NewLine + "<returns></returns>";
+
+            CommentFormatHelper.AssertEqualAfterFormat(input, expected, new CodeCommentOptions(Settings.Default)
+            {
+                WrapAtColumn = 100,
+                XmlSplitSummaryTag = true,
+                XmlSplitAllTags = false
+            });
+        }
+
+        [TestMethod]
+        [TestCategory("Formatting UnitTests")]
+        public void XmlFormattingTests_DoNotAutoCollapseTags()
+        {
+            var input = "<summary></summary>";
+
+            CommentFormatHelper.AssertEqualAfterFormat(input, expected, new CodeCommentOptions(Settings.Default)
+            {
+                WrapAtColumn = 100,
+                XmlSplitSummaryTag = false,
+                XmlSplitAllTags = false
+            });
+        }
+
+        [TestMethod]
+        [TestCategory("Formatting UnitTests")]
+        public void XmlFormattingTests_DoNotAutoExpandTags()
+        {
+            var input = "<summary/>";
+
+            CommentFormatHelper.AssertEqualAfterFormat(input, new CodeCommentOptions(Settings.Default)
+            {
+                WrapAtColumn = 100,
+                XmlSplitSummaryTag = false,
+                XmlSplitAllTags = false
+            });
+        }
+
+        /// <summary>
+        /// Test to make sure there is no spacing is added between an inline XML tag directly
+        /// followed by interpunction.
+        /// </summary>
+        [TestMethod]
+        [TestCategory("Formatting UnitTests")]
+        public void XmlFormattingTests_InterpunctionNoSpacing()
+        {
+            var input = "<test>Line with <interpunction/>.</test>";
+
+            CommentFormatHelper.AssertEqualAfterFormat(input, expected, new CodeCommentOptions(Settings.Default)
+            {
+                WrapAtColumn = 100,
+                XmlSplitSummaryTag = false,
+                XmlSplitAllTags = false,
+                SkipWrapOnLastWord = false
+            });
+        }
+
+        [TestMethod]
+        [TestCategory("Formatting UnitTests")]
+        public void XmlFormattingTests_KeepCodeFormatting()
+        {
+            var input =
+                "<test><code>" + Environment.NewLine +
+                "some" + Environment.NewLine +
+                "  code" + Environment.NewLine +
+                "stuff" + Environment.NewLine +
+                "</code></test>";
+
+            var expected =
+                "<test>" + Environment.NewLine +
+                "<code>" + Environment.NewLine +
+                "some" + Environment.NewLine +
+                "  code" + Environment.NewLine +
+                "stuff" + Environment.NewLine +
+                "</code>" + Environment.NewLine +
+                "</test>";
+
+            CommentFormatHelper.AssertEqualAfterFormat(input, expected, new CodeCommentOptions(Settings.Default)
+            {
+                WrapAtColumn = 100,
+                XmlSplitSummaryTag = false,
+                XmlSplitAllTags = false
+            });
+        }
+
+        [TestMethod]
+        [TestCategory("Formatting UnitTests")]
+        public void XmlFormattingTests_RemoveSpaceFromInsideTags()
+        {
+            var input = "<summary><see /></summary>";
+            var expected = "<summary><see/></summary>";
+
+            CommentFormatHelper.AssertEqualAfterFormat(input, expected, new CodeCommentOptions(Settings.Default)
+            {
+                WrapAtColumn = 100,
+                XmlSplitSummaryTag = false,
+                XmlSplitAllTags = false,
+                XmlSpaceSingleTags = false
+            });
+        }
+
+        [TestMethod]
+        [TestCategory("Formatting UnitTests")]
+        public void XmlFormattingTests_RemoveSpaceFromTagContent()
+        {
+            var input = "<summary> <c> test </c> </summary>";
+            var expected = "<summary><c>test</c></summary>";
+
+            CommentFormatHelper.AssertEqualAfterFormat(input, expected, new CodeCommentOptions(Settings.Default)
+            {
+                WrapAtColumn = 100,
+                XmlSplitSummaryTag = false,
+                XmlSplitAllTags = false,
+                XmlSpaceTagContent = false
+            });
+        }
+
+        [TestMethod]
+        [TestCategory("Formatting UnitTests")]
+        public void XmlFormattingTests_SplitsTagsWhenLineDoesNotFit()
+        {
+            var input = "<test>Lorem ipsum dolor sit amet, consectetur adipiscing elit. Vivamus nisi neque, placerat sed neque vitae</test>";
+            var expected = "<test>" + Environment.NewLine +
+                "Lorem ipsum dolor sit amet, consectetur adipiscing" + Environment.NewLine +
+                "elit. Vivamus nisi neque, placerat sed neque vitae" + Environment.NewLine +
+                "</test>";
+
+            CommentFormatHelper.AssertEqualAfterFormat(input, expected, new CodeCommentOptions()
+            {
+                WrapAtColumn = 50,
+                XmlSplitSummaryTag = false,
+                XmlSplitAllTags = false,
+                SkipWrapOnLastWord = false
+            });
+        }
+
+        [TestMethod]
+        [TestCategory("Formatting UnitTests")]
+        public void XmlFormattingTests_TagNameKeepCase()
+        {
+            var input = "<Summary></Summary>";
+
+            CommentFormatHelper.AssertEqualAfterFormat(input, expected, new CodeCommentOptions(Settings.Default)
+            {
+                WrapAtColumn = 100,
+                XmlTagsToLowerCase = false,
+                XmlSplitAllTags = false,
+                XmlSplitSummaryTag = false
+            });
+        }
+
+        [TestMethod]
+        [TestCategory("Formatting UnitTests")]
+        public void XmlFormattingTests_TagNameToLowerCase()
+        {
+            var input = "<Summary></Summary>";
+            var expected = "<summary></summary>";
+
+            CommentFormatHelper.AssertEqualAfterFormat(input, expected, new CodeCommentOptions(Settings.Default)
+            {
+                WrapAtColumn = 100,
+                XmlTagsToLowerCase = true,
+                XmlSplitAllTags = false,
+                XmlSplitSummaryTag = false
+            });
+        }
+    }
 }