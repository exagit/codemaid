﻿#region CodeMaid is Copyright 2007-2013 Steve Cadwallader.

// CodeMaid is free software: you can redistribute it and/or modify
// it under the terms of the GNU Lesser General Public License version 3
// as published by the Free Software Foundation.
//
// CodeMaid is distributed in the hope that it will be useful,
// but WITHOUT ANY WARRANTY; without even the implied warranty of
// MERCHANTABILITY or FITNESS FOR A PARTICULAR PURPOSE.  See the
// GNU Lesser General Public License for more details <http://www.gnu.org/licenses/>.

#endregion CodeMaid is Copyright 2007-2013 Steve Cadwallader.

using System;
using System.Collections.Generic;
using System.Text.RegularExpressions;
using EnvDTE;
using SteveCadwallader.CodeMaid.Model.CodeItems;

namespace SteveCadwallader.CodeMaid.Helpers
{
    /// <summary>
    /// A static helper class for working with text documents.
    /// </summary>
    /// <remarks>
    /// Note:  All POSIXRegEx text replacements search against '\n' but insert/replace
    ///        with Environment.NewLine.  This handles line endings correctly.
    /// </remarks>
    internal static class TextDocumentHelper
    {
        #region Internal Constants

        /// <summary>
        /// The common set of options to be used for find and replace patterns.
        /// </summary>
        internal const int StandardFindOptions = (int)(vsFindOptions.vsFindOptionsRegularExpression |
                                                       vsFindOptions.vsFindOptionsMatchInHiddenText);

        #endregion Internal Constants

        #region Internal Methods

        /// <summary>
        /// Finds all matches of the specified pattern within the specified text document.
        /// </summary>
        /// <param name="textDocument">The text document.</param>
        /// <param name="patternString">The pattern string.</param>
        /// <returns>The set of matches.</returns>
        internal static IEnumerable<EditPoint> FindMatches(TextDocument textDocument, string patternString)
        {
            var matches = new List<EditPoint>();
            var cursor = textDocument.StartPoint.CreateEditPoint();
            EditPoint end = null;
            TextRanges dummy = null;

            while (cursor != null && cursor.FindPattern(patternString, StandardFindOptions, ref end, ref dummy))
            {
                matches.Add(cursor.CreateEditPoint());
                cursor = end;
            }

            return matches;
        }

        /// <summary>
        /// Gets the text between the specified start point and the first match.
        /// </summary>
        /// <param name="startPoint">The start point.</param>
        /// <param name="matchString">The match string.</param>
        /// <returns>The matching text, otherwise null.</returns>
        internal static string GetTextToFirstMatch(TextPoint startPoint, string matchString)
        {
            var startEditPoint = startPoint.CreateEditPoint();
            var endEditPoint = startEditPoint.CreateEditPoint();
            TextRanges subGroupMatches = null; // Not used - required for FindPattern.

            if (endEditPoint.FindPattern(matchString, StandardFindOptions, ref endEditPoint, ref subGroupMatches))
            {
                return startEditPoint.GetText(endEditPoint);
            }

            return null;
        }

        /// <summary>
        /// Inserts a blank line before the specified point except where adjacent to a brace.
        /// </summary>
        /// <param name="point">The point.</param>
        internal static void InsertBlankLineBeforePoint(EditPoint point)
        {
            if (point.Line <= 1) return;

            point.LineUp(1);
            point.StartOfLine();

            string text = point.GetLine();
            if (Regex.IsMatch(text, @"^\s*[^\s\{]")) // If it is not a scope boundary, insert newline.
            {
                point.EndOfLine();
                point.Insert(Environment.NewLine);
            }
        }

        /// <summary>
        /// Inserts a blank line after the specified point except where adjacent to a brace.
        /// </summary>
        /// <param name="point">The point.</param>
        internal static void InsertBlankLineAfterPoint(EditPoint point)
        {
            if (point.AtEndOfDocument) return;

            point.LineDown(1);
            point.StartOfLine();

            string text = point.GetLine();
            if (Regex.IsMatch(text, @"^\s*[^\s\}]"))
            {
                point.Insert(Environment.NewLine);
            }
        }

        /// <summary>
        /// Attempts to move the cursor to the specified code item.
        /// </summary>
        /// <param name="document">The document.</param>
        /// <param name="codeItem">The code item.</param>
        /// <param name="centerOnWhole">True if the whole element should be used for centering.</param>
        internal static void MoveToCodeItem(Document document, BaseCodeItem codeItem, bool centerOnWhole)
        {
            var textDocument = document.Object("TextDocument") as TextDocument;
            if (textDocument == null) return;

            try
            {
                object viewRangeEnd = null;
                TextPoint navigatePoint = null;

                codeItem.Refresh();
                textDocument.Selection.MoveToPoint(codeItem.StartPoint, false);

                if (centerOnWhole)
                {
                    viewRangeEnd = codeItem.EndPoint;
                }

                var codeItemElement = codeItem as BaseCodeItemElement;
                if (codeItemElement != null)
                {
                    navigatePoint = codeItemElement.CodeElement.GetStartPoint(vsCMPart.vsCMPartNavigate);
                }

                textDocument.Selection.AnchorPoint.TryToShow(vsPaneShowHow.vsPaneShowCentered, viewRangeEnd);

                if (navigatePoint != null)
                {
                    textDocument.Selection.MoveToPoint(navigatePoint, false);
                }
                else
                {
                    textDocument.Selection.FindText(codeItem.Name, (int)vsFindOptions.vsFindOptionsMatchInHiddenText);
                    textDocument.Selection.MoveToPoint(textDocument.Selection.AnchorPoint, false);
                }
            }
            catch (Exception)
            {
                // Move operation may fail if element is no longer available.
            }
            finally
            {
                // Always set focus within the code editor window.
                document.Activate();
            }
        }

        /// <summary>
        /// Attempts to select the text of the specified code item.
        /// </summary>
        /// <param name="document">The document.</param>
        /// <param name="codeItem">The code item.</param>
        internal static void SelectCodeItem(Document document, BaseCodeItem codeItem)
        {
            var textDocument = document.Object("TextDocument") as TextDocument;
            if (textDocument == null) return;

            try
            {
                codeItem.Refresh();
                textDocument.Selection.MoveToPoint(codeItem.StartPoint, false);
                textDocument.Selection.MoveToPoint(codeItem.EndPoint, true);

                textDocument.Selection.SwapAnchor();
            }
            catch (Exception)
            {
                // Select operation may fail if element is no longer available.
            }
            finally
            {
                // Always set focus within the code editor window.
                document.Activate();
            }
        }

        /// <summary>
        /// Substitutes all occurrences in the specified text document of
        /// the specified pattern string with the specified replacement string.
        /// </summary>
        /// <param name="textDocument">The text document.</param>
        /// <param name="patternString">The pattern string.</param>
        /// <param name="replacementString">The replacement string.</param>
        internal static void SubstituteAllStringMatches(TextDocument textDocument, string patternString, string replacementString)
        {
            int maxIterations = textDocument.EndPoint.AbsoluteCharOffset;

            TextRanges dummy = null;
            int lastCount = -1;
            while (textDocument.ReplacePattern(patternString, replacementString, StandardFindOptions, ref dummy))
            {
<<<<<<< HEAD
                if (maxIterations-- <= 0)
=======
                // it is possible that the replacements aren't actually being done.  In such a case, we can
                // detect the situation by seeing if the count always remains the same, and if so exiting early.
                if (lastCount == dummy.Count)
>>>>>>> ca5d59ff
                {
                    OutputWindowHelper.WriteLine("CodeMaid had to force a break out of TextDocumentHelper's SubstituteAllStringMatches for a document.");
                    break;
                }
<<<<<<< HEAD
=======
                lastCount = dummy.Count;
>>>>>>> ca5d59ff
            }
        }

        /// <summary>
        /// Substitutes all occurrences in the specified text selection of
        /// the specified pattern string with the specified replacement string.
        /// </summary>
        /// <param name="textSelection">The text selection.</param>
        /// <param name="patternString">The pattern string.</param>
        /// <param name="replacementString">The replacement string.</param>
        internal static void SubstituteAllStringMatches(TextSelection textSelection, string patternString, string replacementString)
        {
            int maxIterations = textSelection.BottomPoint.AbsoluteCharOffset - textSelection.TopPoint.AbsoluteCharOffset;

            TextRanges dummy = null;
            int lastCount = -1;
            while (textSelection.ReplacePattern(patternString, replacementString, StandardFindOptions, ref dummy))
            {
<<<<<<< HEAD
                if (maxIterations-- <= 0)
=======
                // it is possible that the replacements aren't actually being done.  In such a case, we can
                // detect the situation by seeing if the count always remains the same, and if so exiting early.
                if (lastCount == dummy.Count)
>>>>>>> ca5d59ff
                {
                    OutputWindowHelper.WriteLine("CodeMaid had to force a break out of TextDocumentHelper's SubstituteAllStringMatches for a selection.");
                    break;
                }
<<<<<<< HEAD
=======
                lastCount = dummy.Count;
>>>>>>> ca5d59ff
            }
        }

        /// <summary>
        /// Substitutes all occurrences between the specified start and end points of
        /// the specified pattern string with the specified replacement string.
        /// </summary>
        /// <param name="startPoint">The start point.</param>
        /// <param name="endPoint">The end point.</param>
        /// <param name="patternString">The pattern string.</param>
        /// <param name="replacementString">The replacement string.</param>
        internal static void SubstituteAllStringMatches(EditPoint startPoint, EditPoint endPoint, string patternString, string replacementString)
        {
            int maxIterations = endPoint.AbsoluteCharOffset - startPoint.AbsoluteCharOffset;

            TextRanges dummy = null;
            int lastCount = -1;
            while (startPoint.ReplacePattern(endPoint, patternString, replacementString, StandardFindOptions, ref dummy))
            {
<<<<<<< HEAD
                if (maxIterations-- <= 0)
=======
                // it is possible that the replacements aren't actually being done.  In such a case, we can
                // detect the situation by seeing if the count always remains the same, and if so exiting early.
                if (lastCount == dummy.Count)
>>>>>>> ca5d59ff
                {
                    OutputWindowHelper.WriteLine("CodeMaid had to force a break out of TextDocumentHelper's SubstituteAllStringMatches for a pair of points.");
                    break;
                }
<<<<<<< HEAD
=======
                lastCount = dummy.Count;
>>>>>>> ca5d59ff
            }
        }

        #endregion Internal Methods
    }
}<|MERGE_RESOLUTION|>--- conflicted
+++ resolved
@@ -1,306 +1,279 @@
-﻿#region CodeMaid is Copyright 2007-2013 Steve Cadwallader.
-
-// CodeMaid is free software: you can redistribute it and/or modify
-// it under the terms of the GNU Lesser General Public License version 3
-// as published by the Free Software Foundation.
-//
-// CodeMaid is distributed in the hope that it will be useful,
-// but WITHOUT ANY WARRANTY; without even the implied warranty of
-// MERCHANTABILITY or FITNESS FOR A PARTICULAR PURPOSE.  See the
-// GNU Lesser General Public License for more details <http://www.gnu.org/licenses/>.
-
-#endregion CodeMaid is Copyright 2007-2013 Steve Cadwallader.
-
-using System;
-using System.Collections.Generic;
-using System.Text.RegularExpressions;
-using EnvDTE;
-using SteveCadwallader.CodeMaid.Model.CodeItems;
-
-namespace SteveCadwallader.CodeMaid.Helpers
-{
-    /// <summary>
-    /// A static helper class for working with text documents.
-    /// </summary>
-    /// <remarks>
-    /// Note:  All POSIXRegEx text replacements search against '\n' but insert/replace
-    ///        with Environment.NewLine.  This handles line endings correctly.
-    /// </remarks>
-    internal static class TextDocumentHelper
-    {
-        #region Internal Constants
-
-        /// <summary>
-        /// The common set of options to be used for find and replace patterns.
-        /// </summary>
-        internal const int StandardFindOptions = (int)(vsFindOptions.vsFindOptionsRegularExpression |
-                                                       vsFindOptions.vsFindOptionsMatchInHiddenText);
-
-        #endregion Internal Constants
-
-        #region Internal Methods
-
-        /// <summary>
-        /// Finds all matches of the specified pattern within the specified text document.
-        /// </summary>
-        /// <param name="textDocument">The text document.</param>
-        /// <param name="patternString">The pattern string.</param>
-        /// <returns>The set of matches.</returns>
-        internal static IEnumerable<EditPoint> FindMatches(TextDocument textDocument, string patternString)
-        {
-            var matches = new List<EditPoint>();
-            var cursor = textDocument.StartPoint.CreateEditPoint();
-            EditPoint end = null;
-            TextRanges dummy = null;
-
-            while (cursor != null && cursor.FindPattern(patternString, StandardFindOptions, ref end, ref dummy))
-            {
-                matches.Add(cursor.CreateEditPoint());
-                cursor = end;
-            }
-
-            return matches;
-        }
-
-        /// <summary>
-        /// Gets the text between the specified start point and the first match.
-        /// </summary>
-        /// <param name="startPoint">The start point.</param>
-        /// <param name="matchString">The match string.</param>
-        /// <returns>The matching text, otherwise null.</returns>
-        internal static string GetTextToFirstMatch(TextPoint startPoint, string matchString)
-        {
-            var startEditPoint = startPoint.CreateEditPoint();
-            var endEditPoint = startEditPoint.CreateEditPoint();
-            TextRanges subGroupMatches = null; // Not used - required for FindPattern.
-
-            if (endEditPoint.FindPattern(matchString, StandardFindOptions, ref endEditPoint, ref subGroupMatches))
-            {
-                return startEditPoint.GetText(endEditPoint);
-            }
-
-            return null;
-        }
-
-        /// <summary>
-        /// Inserts a blank line before the specified point except where adjacent to a brace.
-        /// </summary>
-        /// <param name="point">The point.</param>
-        internal static void InsertBlankLineBeforePoint(EditPoint point)
-        {
-            if (point.Line <= 1) return;
-
-            point.LineUp(1);
-            point.StartOfLine();
-
-            string text = point.GetLine();
-            if (Regex.IsMatch(text, @"^\s*[^\s\{]")) // If it is not a scope boundary, insert newline.
-            {
-                point.EndOfLine();
-                point.Insert(Environment.NewLine);
-            }
-        }
-
-        /// <summary>
-        /// Inserts a blank line after the specified point except where adjacent to a brace.
-        /// </summary>
-        /// <param name="point">The point.</param>
-        internal static void InsertBlankLineAfterPoint(EditPoint point)
-        {
-            if (point.AtEndOfDocument) return;
-
-            point.LineDown(1);
-            point.StartOfLine();
-
-            string text = point.GetLine();
-            if (Regex.IsMatch(text, @"^\s*[^\s\}]"))
-            {
-                point.Insert(Environment.NewLine);
-            }
-        }
-
-        /// <summary>
-        /// Attempts to move the cursor to the specified code item.
-        /// </summary>
-        /// <param name="document">The document.</param>
-        /// <param name="codeItem">The code item.</param>
-        /// <param name="centerOnWhole">True if the whole element should be used for centering.</param>
-        internal static void MoveToCodeItem(Document document, BaseCodeItem codeItem, bool centerOnWhole)
-        {
-            var textDocument = document.Object("TextDocument") as TextDocument;
-            if (textDocument == null) return;
-
-            try
-            {
-                object viewRangeEnd = null;
-                TextPoint navigatePoint = null;
-
-                codeItem.Refresh();
-                textDocument.Selection.MoveToPoint(codeItem.StartPoint, false);
-
-                if (centerOnWhole)
-                {
-                    viewRangeEnd = codeItem.EndPoint;
-                }
-
-                var codeItemElement = codeItem as BaseCodeItemElement;
-                if (codeItemElement != null)
-                {
-                    navigatePoint = codeItemElement.CodeElement.GetStartPoint(vsCMPart.vsCMPartNavigate);
-                }
-
-                textDocument.Selection.AnchorPoint.TryToShow(vsPaneShowHow.vsPaneShowCentered, viewRangeEnd);
-
-                if (navigatePoint != null)
-                {
-                    textDocument.Selection.MoveToPoint(navigatePoint, false);
-                }
-                else
-                {
-                    textDocument.Selection.FindText(codeItem.Name, (int)vsFindOptions.vsFindOptionsMatchInHiddenText);
-                    textDocument.Selection.MoveToPoint(textDocument.Selection.AnchorPoint, false);
-                }
-            }
-            catch (Exception)
-            {
-                // Move operation may fail if element is no longer available.
-            }
-            finally
-            {
-                // Always set focus within the code editor window.
-                document.Activate();
-            }
-        }
-
-        /// <summary>
-        /// Attempts to select the text of the specified code item.
-        /// </summary>
-        /// <param name="document">The document.</param>
-        /// <param name="codeItem">The code item.</param>
-        internal static void SelectCodeItem(Document document, BaseCodeItem codeItem)
-        {
-            var textDocument = document.Object("TextDocument") as TextDocument;
-            if (textDocument == null) return;
-
-            try
-            {
-                codeItem.Refresh();
-                textDocument.Selection.MoveToPoint(codeItem.StartPoint, false);
-                textDocument.Selection.MoveToPoint(codeItem.EndPoint, true);
-
-                textDocument.Selection.SwapAnchor();
-            }
-            catch (Exception)
-            {
-                // Select operation may fail if element is no longer available.
-            }
-            finally
-            {
-                // Always set focus within the code editor window.
-                document.Activate();
-            }
-        }
-
-        /// <summary>
-        /// Substitutes all occurrences in the specified text document of
-        /// the specified pattern string with the specified replacement string.
-        /// </summary>
-        /// <param name="textDocument">The text document.</param>
-        /// <param name="patternString">The pattern string.</param>
-        /// <param name="replacementString">The replacement string.</param>
-        internal static void SubstituteAllStringMatches(TextDocument textDocument, string patternString, string replacementString)
-        {
-            int maxIterations = textDocument.EndPoint.AbsoluteCharOffset;
-
-            TextRanges dummy = null;
-            int lastCount = -1;
-            while (textDocument.ReplacePattern(patternString, replacementString, StandardFindOptions, ref dummy))
-            {
-<<<<<<< HEAD
-                if (maxIterations-- <= 0)
-=======
-                // it is possible that the replacements aren't actually being done.  In such a case, we can
-                // detect the situation by seeing if the count always remains the same, and if so exiting early.
-                if (lastCount == dummy.Count)
->>>>>>> ca5d59ff
-                {
-                    OutputWindowHelper.WriteLine("CodeMaid had to force a break out of TextDocumentHelper's SubstituteAllStringMatches for a document.");
-                    break;
-                }
-<<<<<<< HEAD
-=======
-                lastCount = dummy.Count;
->>>>>>> ca5d59ff
-            }
-        }
-
-        /// <summary>
-        /// Substitutes all occurrences in the specified text selection of
-        /// the specified pattern string with the specified replacement string.
-        /// </summary>
-        /// <param name="textSelection">The text selection.</param>
-        /// <param name="patternString">The pattern string.</param>
-        /// <param name="replacementString">The replacement string.</param>
-        internal static void SubstituteAllStringMatches(TextSelection textSelection, string patternString, string replacementString)
-        {
-            int maxIterations = textSelection.BottomPoint.AbsoluteCharOffset - textSelection.TopPoint.AbsoluteCharOffset;
-
-            TextRanges dummy = null;
-            int lastCount = -1;
-            while (textSelection.ReplacePattern(patternString, replacementString, StandardFindOptions, ref dummy))
-            {
-<<<<<<< HEAD
-                if (maxIterations-- <= 0)
-=======
-                // it is possible that the replacements aren't actually being done.  In such a case, we can
-                // detect the situation by seeing if the count always remains the same, and if so exiting early.
-                if (lastCount == dummy.Count)
->>>>>>> ca5d59ff
-                {
-                    OutputWindowHelper.WriteLine("CodeMaid had to force a break out of TextDocumentHelper's SubstituteAllStringMatches for a selection.");
-                    break;
-                }
-<<<<<<< HEAD
-=======
-                lastCount = dummy.Count;
->>>>>>> ca5d59ff
-            }
-        }
-
-        /// <summary>
-        /// Substitutes all occurrences between the specified start and end points of
-        /// the specified pattern string with the specified replacement string.
-        /// </summary>
-        /// <param name="startPoint">The start point.</param>
-        /// <param name="endPoint">The end point.</param>
-        /// <param name="patternString">The pattern string.</param>
-        /// <param name="replacementString">The replacement string.</param>
-        internal static void SubstituteAllStringMatches(EditPoint startPoint, EditPoint endPoint, string patternString, string replacementString)
-        {
-            int maxIterations = endPoint.AbsoluteCharOffset - startPoint.AbsoluteCharOffset;
-
-            TextRanges dummy = null;
-            int lastCount = -1;
-            while (startPoint.ReplacePattern(endPoint, patternString, replacementString, StandardFindOptions, ref dummy))
-            {
-<<<<<<< HEAD
-                if (maxIterations-- <= 0)
-=======
-                // it is possible that the replacements aren't actually being done.  In such a case, we can
-                // detect the situation by seeing if the count always remains the same, and if so exiting early.
-                if (lastCount == dummy.Count)
->>>>>>> ca5d59ff
-                {
-                    OutputWindowHelper.WriteLine("CodeMaid had to force a break out of TextDocumentHelper's SubstituteAllStringMatches for a pair of points.");
-                    break;
-                }
-<<<<<<< HEAD
-=======
-                lastCount = dummy.Count;
->>>>>>> ca5d59ff
-            }
-        }
-
-        #endregion Internal Methods
-    }
+﻿#region CodeMaid is Copyright 2007-2013 Steve Cadwallader.
+
+// CodeMaid is free software: you can redistribute it and/or modify
+// it under the terms of the GNU Lesser General Public License version 3
+// as published by the Free Software Foundation.
+//
+// CodeMaid is distributed in the hope that it will be useful,
+// but WITHOUT ANY WARRANTY; without even the implied warranty of
+// MERCHANTABILITY or FITNESS FOR A PARTICULAR PURPOSE.  See the
+// GNU Lesser General Public License for more details <http://www.gnu.org/licenses/>.
+
+#endregion CodeMaid is Copyright 2007-2013 Steve Cadwallader.
+
+using System;
+using System.Collections.Generic;
+using System.Text.RegularExpressions;
+using EnvDTE;
+using SteveCadwallader.CodeMaid.Model.CodeItems;
+
+namespace SteveCadwallader.CodeMaid.Helpers
+{
+    /// <summary>
+    /// A static helper class for working with text documents.
+    /// </summary>
+    /// <remarks>
+    /// Note:  All POSIXRegEx text replacements search against '\n' but insert/replace
+    ///        with Environment.NewLine.  This handles line endings correctly.
+    /// </remarks>
+    internal static class TextDocumentHelper
+    {
+        #region Internal Constants
+
+        /// <summary>
+        /// The common set of options to be used for find and replace patterns.
+        /// </summary>
+        internal const int StandardFindOptions = (int)(vsFindOptions.vsFindOptionsRegularExpression |
+                                                       vsFindOptions.vsFindOptionsMatchInHiddenText);
+
+        #endregion Internal Constants
+
+        #region Internal Methods
+
+        /// <summary>
+        /// Finds all matches of the specified pattern within the specified text document.
+        /// </summary>
+        /// <param name="textDocument">The text document.</param>
+        /// <param name="patternString">The pattern string.</param>
+        /// <returns>The set of matches.</returns>
+        internal static IEnumerable<EditPoint> FindMatches(TextDocument textDocument, string patternString)
+        {
+            var matches = new List<EditPoint>();
+            var cursor = textDocument.StartPoint.CreateEditPoint();
+            EditPoint end = null;
+            TextRanges dummy = null;
+
+            while (cursor != null && cursor.FindPattern(patternString, StandardFindOptions, ref end, ref dummy))
+            {
+                matches.Add(cursor.CreateEditPoint());
+                cursor = end;
+            }
+
+            return matches;
+        }
+
+        /// <summary>
+        /// Gets the text between the specified start point and the first match.
+        /// </summary>
+        /// <param name="startPoint">The start point.</param>
+        /// <param name="matchString">The match string.</param>
+        /// <returns>The matching text, otherwise null.</returns>
+        internal static string GetTextToFirstMatch(TextPoint startPoint, string matchString)
+        {
+            var startEditPoint = startPoint.CreateEditPoint();
+            var endEditPoint = startEditPoint.CreateEditPoint();
+            TextRanges subGroupMatches = null; // Not used - required for FindPattern.
+
+            if (endEditPoint.FindPattern(matchString, StandardFindOptions, ref endEditPoint, ref subGroupMatches))
+            {
+                return startEditPoint.GetText(endEditPoint);
+            }
+
+            return null;
+        }
+
+        /// <summary>
+        /// Inserts a blank line before the specified point except where adjacent to a brace.
+        /// </summary>
+        /// <param name="point">The point.</param>
+        internal static void InsertBlankLineBeforePoint(EditPoint point)
+        {
+            if (point.Line <= 1) return;
+
+            point.LineUp(1);
+            point.StartOfLine();
+
+            string text = point.GetLine();
+            if (Regex.IsMatch(text, @"^\s*[^\s\{]")) // If it is not a scope boundary, insert newline.
+            {
+                point.EndOfLine();
+                point.Insert(Environment.NewLine);
+            }
+        }
+
+        /// <summary>
+        /// Inserts a blank line after the specified point except where adjacent to a brace.
+        /// </summary>
+        /// <param name="point">The point.</param>
+        internal static void InsertBlankLineAfterPoint(EditPoint point)
+        {
+            if (point.AtEndOfDocument) return;
+
+            point.LineDown(1);
+            point.StartOfLine();
+
+            string text = point.GetLine();
+            if (Regex.IsMatch(text, @"^\s*[^\s\}]"))
+            {
+                point.Insert(Environment.NewLine);
+            }
+        }
+
+        /// <summary>
+        /// Attempts to move the cursor to the specified code item.
+        /// </summary>
+        /// <param name="document">The document.</param>
+        /// <param name="codeItem">The code item.</param>
+        /// <param name="centerOnWhole">True if the whole element should be used for centering.</param>
+        internal static void MoveToCodeItem(Document document, BaseCodeItem codeItem, bool centerOnWhole)
+        {
+            var textDocument = document.Object("TextDocument") as TextDocument;
+            if (textDocument == null) return;
+
+            try
+            {
+                object viewRangeEnd = null;
+                TextPoint navigatePoint = null;
+
+                codeItem.Refresh();
+                textDocument.Selection.MoveToPoint(codeItem.StartPoint, false);
+
+                if (centerOnWhole)
+                {
+                    viewRangeEnd = codeItem.EndPoint;
+                }
+
+                var codeItemElement = codeItem as BaseCodeItemElement;
+                if (codeItemElement != null)
+                {
+                    navigatePoint = codeItemElement.CodeElement.GetStartPoint(vsCMPart.vsCMPartNavigate);
+                }
+
+                textDocument.Selection.AnchorPoint.TryToShow(vsPaneShowHow.vsPaneShowCentered, viewRangeEnd);
+
+                if (navigatePoint != null)
+                {
+                    textDocument.Selection.MoveToPoint(navigatePoint, false);
+                }
+                else
+                {
+                    textDocument.Selection.FindText(codeItem.Name, (int)vsFindOptions.vsFindOptionsMatchInHiddenText);
+                    textDocument.Selection.MoveToPoint(textDocument.Selection.AnchorPoint, false);
+                }
+            }
+            catch (Exception)
+            {
+                // Move operation may fail if element is no longer available.
+            }
+            finally
+            {
+                // Always set focus within the code editor window.
+                document.Activate();
+            }
+        }
+
+        /// <summary>
+        /// Attempts to select the text of the specified code item.
+        /// </summary>
+        /// <param name="document">The document.</param>
+        /// <param name="codeItem">The code item.</param>
+        internal static void SelectCodeItem(Document document, BaseCodeItem codeItem)
+        {
+            var textDocument = document.Object("TextDocument") as TextDocument;
+            if (textDocument == null) return;
+
+            try
+            {
+                codeItem.Refresh();
+                textDocument.Selection.MoveToPoint(codeItem.StartPoint, false);
+                textDocument.Selection.MoveToPoint(codeItem.EndPoint, true);
+
+                textDocument.Selection.SwapAnchor();
+            }
+            catch (Exception)
+            {
+                // Select operation may fail if element is no longer available.
+            }
+            finally
+            {
+                // Always set focus within the code editor window.
+                document.Activate();
+            }
+        }
+
+        /// <summary>
+        /// Substitutes all occurrences in the specified text document of
+        /// the specified pattern string with the specified replacement string.
+        /// </summary>
+        /// <param name="textDocument">The text document.</param>
+        /// <param name="patternString">The pattern string.</param>
+        /// <param name="replacementString">The replacement string.</param>
+        internal static void SubstituteAllStringMatches(TextDocument textDocument, string patternString, string replacementString)
+        {
+            TextRanges dummy = null;
+            int lastCount = -1;
+            while (textDocument.ReplacePattern(patternString, replacementString, StandardFindOptions, ref dummy))
+            {
+                // it is possible that the replacements aren't actually being done.  In such a case, we can
+                // detect the situation by seeing if the count always remains the same, and if so exiting early.
+                if (lastCount == dummy.Count)
+                {
+                    OutputWindowHelper.WriteLine("CodeMaid had to force a break out of TextDocumentHelper's SubstituteAllStringMatches for a document.");
+                    break;
+                }
+                lastCount = dummy.Count;
+            }
+        }
+
+        /// <summary>
+        /// Substitutes all occurrences in the specified text selection of
+        /// the specified pattern string with the specified replacement string.
+        /// </summary>
+        /// <param name="textSelection">The text selection.</param>
+        /// <param name="patternString">The pattern string.</param>
+        /// <param name="replacementString">The replacement string.</param>
+        internal static void SubstituteAllStringMatches(TextSelection textSelection, string patternString, string replacementString)
+        {
+            TextRanges dummy = null;
+            int lastCount = -1;
+            while (textSelection.ReplacePattern(patternString, replacementString, StandardFindOptions, ref dummy))
+            {
+                // it is possible that the replacements aren't actually being done.  In such a case, we can
+                // detect the situation by seeing if the count always remains the same, and if so exiting early.
+                if (lastCount == dummy.Count)
+                {
+                    OutputWindowHelper.WriteLine("CodeMaid had to force a break out of TextDocumentHelper's SubstituteAllStringMatches for a selection.");
+                    break;
+                }
+                lastCount = dummy.Count;
+            }
+        }
+
+        /// <summary>
+        /// Substitutes all occurrences between the specified start and end points of
+        /// the specified pattern string with the specified replacement string.
+        /// </summary>
+        /// <param name="startPoint">The start point.</param>
+        /// <param name="endPoint">The end point.</param>
+        /// <param name="patternString">The pattern string.</param>
+        /// <param name="replacementString">The replacement string.</param>
+        internal static void SubstituteAllStringMatches(EditPoint startPoint, EditPoint endPoint, string patternString, string replacementString)
+        {
+            TextRanges dummy = null;
+            int lastCount = -1;
+            while (startPoint.ReplacePattern(endPoint, patternString, replacementString, StandardFindOptions, ref dummy))
+            {
+                // it is possible that the replacements aren't actually being done.  In such a case, we can
+                // detect the situation by seeing if the count always remains the same, and if so exiting early.
+                if (lastCount == dummy.Count)
+                {
+                    OutputWindowHelper.WriteLine("CodeMaid had to force a break out of TextDocumentHelper's SubstituteAllStringMatches for a pair of points.");
+                    break;
+                }
+                lastCount = dummy.Count;
+            }
+        }
+
+        #endregion Internal Methods
+    }
 }