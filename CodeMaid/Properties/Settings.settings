﻿<?xml version='1.0' encoding='utf-8'?>
<SettingsFile xmlns="http://schemas.microsoft.com/VisualStudio/2004/01/settings" CurrentProfile="(Default)" GeneratedClassNamespace="SteveCadwallader.CodeMaid.Properties" GeneratedClassName="Settings">
  <Profiles />
  <Settings>
    <Setting Name="Progressing_ShowBuildProgressOnBuildStart" Type="System.Boolean" Scope="User">
      <Value Profile="(Default)">True</Value>
    </Setting>
    <Setting Name="Progressing_HideBuildProgressOnBuildStop" Type="System.Boolean" Scope="User">
      <Value Profile="(Default)">True</Value>
    </Setting>
    <Setting Name="Reorganizing_AlphabetizeMembersOfTheSameGroup" Type="System.Boolean" Scope="User">
      <Value Profile="(Default)">True</Value>
    </Setting>
    <Setting Name="Reorganizing_RunAtStartOfCleanup" Type="System.Boolean" Scope="User">
      <Value Profile="(Default)">False</Value>
    </Setting>
    <Setting Name="Switching_RelatedFileExtensionsExpression" Type="System.String" Scope="User">
      <Value Profile="(Default)">.cpp .h||.xaml .xaml.cs||.xml .xsd||.ascx .ascx.cs||.aspx .aspx.cs||.master .master.cs</Value>
    </Setting>
    <Setting Name="Digging_CenterOnWhole" Type="System.Boolean" Scope="User">
      <Value Profile="(Default)">True</Value>
    </Setting>
    <Setting Name="Digging_ComplexityWarningThreshold" Type="System.Int32" Scope="User">
      <Value Profile="(Default)">10</Value>
    </Setting>
    <Setting Name="Digging_ComplexityAlertThreshold" Type="System.Int32" Scope="User">
      <Value Profile="(Default)">15</Value>
    </Setting>
    <Setting Name="Digging_ShowMethodParameters" Type="System.Boolean" Scope="User">
      <Value Profile="(Default)">True</Value>
    </Setting>
    <Setting Name="Digging_ShowItemComplexity" Type="System.Boolean" Scope="User">
      <Value Profile="(Default)">True</Value>
    </Setting>
    <Setting Name="Digging_ShowItemMetadata" Type="System.Boolean" Scope="User">
      <Value Profile="(Default)">True</Value>
    </Setting>
    <Setting Name="Cleaning_UpdateEndRegionDirectives" Type="System.Boolean" Scope="User">
      <Value Profile="(Default)">True</Value>
    </Setting>
    <Setting Name="Cleaning_RunVisualStudioSortUsingStatements" Type="System.Boolean" Scope="User">
      <Value Profile="(Default)">True</Value>
    </Setting>
    <Setting Name="Cleaning_ExclusionExpression" Type="System.String" Scope="User">
      <Value Profile="(Default)">.*.Designer.cs||.*.resx</Value>
    </Setting>
    <Setting Name="Cleaning_IncludeCPlusPlus" Type="System.Boolean" Scope="User">
      <Value Profile="(Default)">True</Value>
    </Setting>
    <Setting Name="Cleaning_IncludeCSharp" Type="System.Boolean" Scope="User">
      <Value Profile="(Default)">True</Value>
    </Setting>
    <Setting Name="Cleaning_IncludeCSS" Type="System.Boolean" Scope="User">
      <Value Profile="(Default)">True</Value>
    </Setting>
    <Setting Name="Cleaning_IncludeHTML" Type="System.Boolean" Scope="User">
      <Value Profile="(Default)">True</Value>
    </Setting>
    <Setting Name="Cleaning_IncludeJavaScript" Type="System.Boolean" Scope="User">
      <Value Profile="(Default)">True</Value>
    </Setting>
    <Setting Name="Cleaning_IncludeXAML" Type="System.Boolean" Scope="User">
      <Value Profile="(Default)">True</Value>
    </Setting>
    <Setting Name="Cleaning_IncludeXML" Type="System.Boolean" Scope="User">
      <Value Profile="(Default)">True</Value>
    </Setting>
    <Setting Name="Cleaning_AutoCleanupOnFileSave" Type="System.Boolean" Scope="User">
      <Value Profile="(Default)">False</Value>
    </Setting>
    <Setting Name="Cleaning_AutoSaveAndCloseIfOpenedByCleanup" Type="System.Boolean" Scope="User">
      <Value Profile="(Default)">True</Value>
    </Setting>
    <Setting Name="Cleaning_RunVisualStudioFormatDocumentCommand" Type="System.Boolean" Scope="User">
      <Value Profile="(Default)">True</Value>
    </Setting>
    <Setting Name="Cleaning_SkipRemoveUnusedUsingStatementsDuringAutoCleanupOnSave" Type="System.Boolean" Scope="User">
      <Value Profile="(Default)">True</Value>
    </Setting>
    <Setting Name="Cleaning_RunVisualStudioRemoveUnusedUsingStatements" Type="System.Boolean" Scope="User">
      <Value Profile="(Default)">True</Value>
    </Setting>
    <Setting Name="Cleaning_RemoveMultipleConsecutiveBlankLines" Type="System.Boolean" Scope="User">
      <Value Profile="(Default)">True</Value>
    </Setting>
    <Setting Name="Cleaning_RemoveEndOfLineWhitespace" Type="System.Boolean" Scope="User">
      <Value Profile="(Default)">True</Value>
    </Setting>
    <Setting Name="Cleaning_RemoveBlankLinesBeforeClosingBrace" Type="System.Boolean" Scope="User">
      <Value Profile="(Default)">True</Value>
    </Setting>
    <Setting Name="Cleaning_RemoveBlankLinesAfterOpeningBrace" Type="System.Boolean" Scope="User">
      <Value Profile="(Default)">True</Value>
    </Setting>
    <Setting Name="Cleaning_RemoveBlankLinesAtTop" Type="System.Boolean" Scope="User">
      <Value Profile="(Default)">True</Value>
    </Setting>
    <Setting Name="Cleaning_RemoveBlankLinesAtBottom" Type="System.Boolean" Scope="User">
      <Value Profile="(Default)">True</Value>
    </Setting>
    <Setting Name="Cleaning_InsertExplicitAccessModifiersOnStructs" Type="System.Boolean" Scope="User">
      <Value Profile="(Default)">True</Value>
    </Setting>
    <Setting Name="Cleaning_InsertExplicitAccessModifiersOnProperties" Type="System.Boolean" Scope="User">
      <Value Profile="(Default)">True</Value>
    </Setting>
    <Setting Name="Cleaning_InsertExplicitAccessModifiersOnMethods" Type="System.Boolean" Scope="User">
      <Value Profile="(Default)">True</Value>
    </Setting>
    <Setting Name="Cleaning_InsertExplicitAccessModifiersOnInterfaces" Type="System.Boolean" Scope="User">
      <Value Profile="(Default)">True</Value>
    </Setting>
    <Setting Name="Cleaning_InsertExplicitAccessModifiersOnEvents" Type="System.Boolean" Scope="User">
      <Value Profile="(Default)">True</Value>
    </Setting>
    <Setting Name="Cleaning_InsertExplicitAccessModifiersOnEnumerations" Type="System.Boolean" Scope="User">
      <Value Profile="(Default)">True</Value>
    </Setting>
    <Setting Name="Cleaning_InsertExplicitAccessModifiersOnClasses" Type="System.Boolean" Scope="User">
      <Value Profile="(Default)">True</Value>
    </Setting>
    <Setting Name="Cleaning_InsertBlankLinePaddingAfterStructs" Type="System.Boolean" Scope="User">
      <Value Profile="(Default)">True</Value>
    </Setting>
    <Setting Name="Cleaning_InsertBlankLinePaddingBeforeStructs" Type="System.Boolean" Scope="User">
      <Value Profile="(Default)">True</Value>
    </Setting>
    <Setting Name="Cleaning_InsertBlankLinePaddingAfterProperties" Type="System.Boolean" Scope="User">
      <Value Profile="(Default)">True</Value>
    </Setting>
    <Setting Name="Cleaning_InsertBlankLinePaddingBeforeProperties" Type="System.Boolean" Scope="User">
      <Value Profile="(Default)">True</Value>
    </Setting>
    <Setting Name="Cleaning_InsertBlankLinePaddingAfterMethods" Type="System.Boolean" Scope="User">
      <Value Profile="(Default)">True</Value>
    </Setting>
    <Setting Name="Cleaning_InsertBlankLinePaddingBeforeMethods" Type="System.Boolean" Scope="User">
      <Value Profile="(Default)">True</Value>
    </Setting>
    <Setting Name="Cleaning_InsertBlankLinePaddingAfterInterfaces" Type="System.Boolean" Scope="User">
      <Value Profile="(Default)">True</Value>
    </Setting>
    <Setting Name="Cleaning_InsertBlankLinePaddingBeforeInterfaces" Type="System.Boolean" Scope="User">
      <Value Profile="(Default)">True</Value>
    </Setting>
    <Setting Name="Cleaning_InsertBlankLinePaddingAfterFieldsMultiLine" Type="System.Boolean" Scope="User">
      <Value Profile="(Default)">True</Value>
    </Setting>
    <Setting Name="Cleaning_InsertBlankLinePaddingBeforeFieldsMultiLine" Type="System.Boolean" Scope="User">
      <Value Profile="(Default)">True</Value>
    </Setting>
    <Setting Name="Cleaning_InsertBlankLinePaddingAfterEvents" Type="System.Boolean" Scope="User">
      <Value Profile="(Default)">True</Value>
    </Setting>
    <Setting Name="Cleaning_InsertBlankLinePaddingBeforeEvents" Type="System.Boolean" Scope="User">
      <Value Profile="(Default)">True</Value>
    </Setting>
    <Setting Name="Cleaning_InsertBlankLinePaddingAfterEnumerations" Type="System.Boolean" Scope="User">
      <Value Profile="(Default)">True</Value>
    </Setting>
    <Setting Name="Cleaning_InsertBlankLinePaddingBeforeEnumerations" Type="System.Boolean" Scope="User">
      <Value Profile="(Default)">True</Value>
    </Setting>
    <Setting Name="Cleaning_InsertBlankLinePaddingAfterClasses" Type="System.Boolean" Scope="User">
      <Value Profile="(Default)">True</Value>
    </Setting>
    <Setting Name="Cleaning_InsertBlankLinePaddingBeforeClasses" Type="System.Boolean" Scope="User">
      <Value Profile="(Default)">True</Value>
    </Setting>
    <Setting Name="Cleaning_InsertBlankLinePaddingAfterEndRegionTags" Type="System.Boolean" Scope="User">
      <Value Profile="(Default)">True</Value>
    </Setting>
    <Setting Name="Cleaning_InsertBlankLinePaddingBeforeEndRegionTags" Type="System.Boolean" Scope="User">
      <Value Profile="(Default)">True</Value>
    </Setting>
    <Setting Name="Cleaning_InsertBlankLinePaddingAfterRegionTags" Type="System.Boolean" Scope="User">
      <Value Profile="(Default)">True</Value>
    </Setting>
    <Setting Name="Cleaning_InsertBlankLinePaddingBeforeRegionTags" Type="System.Boolean" Scope="User">
      <Value Profile="(Default)">True</Value>
    </Setting>
    <Setting Name="Cleaning_InsertBlankLinePaddingAfterNamespaces" Type="System.Boolean" Scope="User">
      <Value Profile="(Default)">True</Value>
    </Setting>
    <Setting Name="Cleaning_InsertBlankLinePaddingBeforeNamespaces" Type="System.Boolean" Scope="User">
      <Value Profile="(Default)">True</Value>
    </Setting>
    <Setting Name="Cleaning_InsertBlankLinePaddingAfterUsingStatementBlocks" Type="System.Boolean" Scope="User">
      <Value Profile="(Default)">True</Value>
    </Setting>
    <Setting Name="Cleaning_InsertBlankLinePaddingBeforeUsingStatementBlocks" Type="System.Boolean" Scope="User">
      <Value Profile="(Default)">True</Value>
    </Setting>
    <Setting Name="Cleaning_InsertExplicitAccessModifiersOnFields" Type="System.Boolean" Scope="User">
      <Value Profile="(Default)">True</Value>
    </Setting>
    <Setting Name="Cleaning_InsertBlankLinePaddingBetweenPropertiesMultiLineAccessors" Type="System.Boolean" Scope="User">
      <Value Profile="(Default)">False</Value>
    </Setting>
    <Setting Name="Cleaning_InsertBlankLinePaddingAfterDelegates" Type="System.Boolean" Scope="User">
      <Value Profile="(Default)">True</Value>
    </Setting>
    <Setting Name="Cleaning_InsertBlankLinePaddingBeforeDelegates" Type="System.Boolean" Scope="User">
      <Value Profile="(Default)">True</Value>
    </Setting>
    <Setting Name="Cleaning_InsertExplicitAccessModifiersOnDelegates" Type="System.Boolean" Scope="User">
      <Value Profile="(Default)">True</Value>
    </Setting>
    <Setting Name="Cleaning_RemoveBlankLinesAfterAttributes" Type="System.Boolean" Scope="User">
      <Value Profile="(Default)">True</Value>
    </Setting>
    <Setting Name="Reorganizing_KeepMembersWithinRegions" Type="System.Boolean" Scope="User">
      <Value Profile="(Default)">True</Value>
    </Setting>
    <Setting Name="Progressing_ShowProgressOnWindowsTaskbar" Type="System.Boolean" Scope="User">
      <Value Profile="(Default)">True</Value>
    </Setting>
    <Setting Name="Collapsing_CollapseSolutionWhenOpened" Type="System.Boolean" Scope="User">
      <Value Profile="(Default)">True</Value>
    </Setting>
    <Setting Name="Collapsing_KeepSoloProjectExpanded" Type="System.Boolean" Scope="User">
      <Value Profile="(Default)">True</Value>
    </Setting>
    <Setting Name="Cleaning_UsingStatementsToReinsertWhenRemovedExpression" Type="System.String" Scope="User">
      <Value Profile="(Default)" />
    </Setting>
    <Setting Name="Digging_SecondarySortTypeByName" Type="System.Boolean" Scope="User">
      <Value Profile="(Default)">False</Value>
    </Setting>
    <Setting Name="Digging_SynchronizeOutlining" Type="System.Boolean" Scope="User">
      <Value Profile="(Default)">True</Value>
    </Setting>
    <Setting Name="Cleaning_InsertBlankLinePaddingBeforeCaseStatements" Type="System.Boolean" Scope="User">
      <Value Profile="(Default)">True</Value>
    </Setting>
    <Setting Name="Cleaning_InsertBlankSpaceBeforeSelfClosingAngleBrackets" Type="System.Boolean" Scope="User">
      <Value Profile="(Default)">True</Value>
    </Setting>
    <Setting Name="Cleaning_RemoveBlankSpacesBeforeClosingAngleBrackets" Type="System.Boolean" Scope="User">
      <Value Profile="(Default)">True</Value>
    </Setting>
    <Setting Name="Cleaning_RemoveBlankLinesBeforeClosingTags" Type="System.Boolean" Scope="User">
      <Value Profile="(Default)">True</Value>
    </Setting>
    <Setting Name="Digging_CacheFiles" Type="System.Boolean" Scope="User">
      <Value Profile="(Default)">True</Value>
    </Setting>
    <Setting Name="Cleaning_InsertBlankLinePaddingBeforeSingleLineComments" Type="System.Boolean" Scope="User">
      <Value Profile="(Default)">True</Value>
    </Setting>
    <Setting Name="General_Theme" Type="System.Int32" Scope="User">
      <Value Profile="(Default)">0</Value>
    </Setting>
    <Setting Name="Cleaning_ExcludeT4GeneratedCode" Type="System.Boolean" Scope="User">
      <Value Profile="(Default)">True</Value>
    </Setting>
    <Setting Name="Cleaning_UpdateSingleLineMethods" Type="System.Boolean" Scope="User">
      <Value Profile="(Default)">True</Value>
    </Setting>
    <Setting Name="Cleaning_UpdateAccessorsToBothBeSingleLineOrMultiLine" Type="System.Boolean" Scope="User">
      <Value Profile="(Default)">False</Value>
    </Setting>
    <Setting Name="General_DiagnosticsMode" Type="System.Boolean" Scope="User">
      <Value Profile="(Default)">False</Value>
    </Setting>
    <Setting Name="Digging_IndentationMargin" Type="System.Int32" Scope="User">
      <Value Profile="(Default)">17</Value>
    </Setting>
    <Setting Name="Cleaning_PerformPartialCleanupOnExternal" Type="System.Int32" Scope="User">
      <Value Profile="(Default)">0</Value>
    </Setting>
<<<<<<< HEAD
    <Setting Name="Cleaning_CommentReformat" Type="System.Boolean" Scope="User">
      <Value Profile="(Default)">False</Value>
    </Setting>
    <Setting Name="Cleaning_CommentMaxWidth" Type="System.Int32" Scope="User">
      <Value Profile="(Default)">100</Value>
    </Setting>
    <Setting Name="Cleaning_CommentMajorTags" Type="System.String" Scope="User">
      <Value Profile="(Default)">summary||remarks||example</Value>
    </Setting>
    <Setting Name="Cleaning_CommentMinorTags" Type="System.String" Scope="User">
      <Value Profile="(Default)">param||exception||returns||value</Value>
=======
    <Setting Name="Reorganizing_SortOrderTypeFields" Type="System.Int32" Scope="User">
      <Value Profile="(Default)">1</Value>
    </Setting>
    <Setting Name="Reorganizing_SortOrderTypeConstructors" Type="System.Int32" Scope="User">
      <Value Profile="(Default)">2</Value>
    </Setting>
    <Setting Name="Reorganizing_SortOrderTypeDestructors" Type="System.Int32" Scope="User">
      <Value Profile="(Default)">3</Value>
    </Setting>
    <Setting Name="Reorganizing_SortOrderTypeDelegates" Type="System.Int32" Scope="User">
      <Value Profile="(Default)">4</Value>
    </Setting>
    <Setting Name="Reorganizing_SortOrderTypeEvents" Type="System.Int32" Scope="User">
      <Value Profile="(Default)">5</Value>
    </Setting>
    <Setting Name="Reorganizing_SortOrderTypeEnums" Type="System.Int32" Scope="User">
      <Value Profile="(Default)">6</Value>
    </Setting>
    <Setting Name="Reorganizing_SortOrderTypeInterfaces" Type="System.Int32" Scope="User">
      <Value Profile="(Default)">7</Value>
    </Setting>
    <Setting Name="Reorganizing_SortOrderTypeProperties" Type="System.Int32" Scope="User">
      <Value Profile="(Default)">8</Value>
    </Setting>
    <Setting Name="Reorganizing_SortOrderTypeIndexers" Type="System.Int32" Scope="User">
      <Value Profile="(Default)">9</Value>
    </Setting>
    <Setting Name="Reorganizing_SortOrderTypeMethods" Type="System.Int32" Scope="User">
      <Value Profile="(Default)">10</Value>
    </Setting>
    <Setting Name="Reorganizing_SortOrderTypeStructs" Type="System.Int32" Scope="User">
      <Value Profile="(Default)">11</Value>
    </Setting>
    <Setting Name="Reorganizing_SortOrderTypeClasses" Type="System.Int32" Scope="User">
      <Value Profile="(Default)">12</Value>
>>>>>>> cc5e808b
    </Setting>
  </Settings>
</SettingsFile><|MERGE_RESOLUTION|>--- conflicted
+++ resolved
@@ -1,323 +1,321 @@
-﻿<?xml version='1.0' encoding='utf-8'?>
-<SettingsFile xmlns="http://schemas.microsoft.com/VisualStudio/2004/01/settings" CurrentProfile="(Default)" GeneratedClassNamespace="SteveCadwallader.CodeMaid.Properties" GeneratedClassName="Settings">
-  <Profiles />
-  <Settings>
-    <Setting Name="Progressing_ShowBuildProgressOnBuildStart" Type="System.Boolean" Scope="User">
-      <Value Profile="(Default)">True</Value>
-    </Setting>
-    <Setting Name="Progressing_HideBuildProgressOnBuildStop" Type="System.Boolean" Scope="User">
-      <Value Profile="(Default)">True</Value>
-    </Setting>
-    <Setting Name="Reorganizing_AlphabetizeMembersOfTheSameGroup" Type="System.Boolean" Scope="User">
-      <Value Profile="(Default)">True</Value>
-    </Setting>
-    <Setting Name="Reorganizing_RunAtStartOfCleanup" Type="System.Boolean" Scope="User">
-      <Value Profile="(Default)">False</Value>
-    </Setting>
-    <Setting Name="Switching_RelatedFileExtensionsExpression" Type="System.String" Scope="User">
-      <Value Profile="(Default)">.cpp .h||.xaml .xaml.cs||.xml .xsd||.ascx .ascx.cs||.aspx .aspx.cs||.master .master.cs</Value>
-    </Setting>
-    <Setting Name="Digging_CenterOnWhole" Type="System.Boolean" Scope="User">
-      <Value Profile="(Default)">True</Value>
-    </Setting>
-    <Setting Name="Digging_ComplexityWarningThreshold" Type="System.Int32" Scope="User">
-      <Value Profile="(Default)">10</Value>
-    </Setting>
-    <Setting Name="Digging_ComplexityAlertThreshold" Type="System.Int32" Scope="User">
-      <Value Profile="(Default)">15</Value>
-    </Setting>
-    <Setting Name="Digging_ShowMethodParameters" Type="System.Boolean" Scope="User">
-      <Value Profile="(Default)">True</Value>
-    </Setting>
-    <Setting Name="Digging_ShowItemComplexity" Type="System.Boolean" Scope="User">
-      <Value Profile="(Default)">True</Value>
-    </Setting>
-    <Setting Name="Digging_ShowItemMetadata" Type="System.Boolean" Scope="User">
-      <Value Profile="(Default)">True</Value>
-    </Setting>
-    <Setting Name="Cleaning_UpdateEndRegionDirectives" Type="System.Boolean" Scope="User">
-      <Value Profile="(Default)">True</Value>
-    </Setting>
-    <Setting Name="Cleaning_RunVisualStudioSortUsingStatements" Type="System.Boolean" Scope="User">
-      <Value Profile="(Default)">True</Value>
-    </Setting>
-    <Setting Name="Cleaning_ExclusionExpression" Type="System.String" Scope="User">
-      <Value Profile="(Default)">.*.Designer.cs||.*.resx</Value>
-    </Setting>
-    <Setting Name="Cleaning_IncludeCPlusPlus" Type="System.Boolean" Scope="User">
-      <Value Profile="(Default)">True</Value>
-    </Setting>
-    <Setting Name="Cleaning_IncludeCSharp" Type="System.Boolean" Scope="User">
-      <Value Profile="(Default)">True</Value>
-    </Setting>
-    <Setting Name="Cleaning_IncludeCSS" Type="System.Boolean" Scope="User">
-      <Value Profile="(Default)">True</Value>
-    </Setting>
-    <Setting Name="Cleaning_IncludeHTML" Type="System.Boolean" Scope="User">
-      <Value Profile="(Default)">True</Value>
-    </Setting>
-    <Setting Name="Cleaning_IncludeJavaScript" Type="System.Boolean" Scope="User">
-      <Value Profile="(Default)">True</Value>
-    </Setting>
-    <Setting Name="Cleaning_IncludeXAML" Type="System.Boolean" Scope="User">
-      <Value Profile="(Default)">True</Value>
-    </Setting>
-    <Setting Name="Cleaning_IncludeXML" Type="System.Boolean" Scope="User">
-      <Value Profile="(Default)">True</Value>
-    </Setting>
-    <Setting Name="Cleaning_AutoCleanupOnFileSave" Type="System.Boolean" Scope="User">
-      <Value Profile="(Default)">False</Value>
-    </Setting>
-    <Setting Name="Cleaning_AutoSaveAndCloseIfOpenedByCleanup" Type="System.Boolean" Scope="User">
-      <Value Profile="(Default)">True</Value>
-    </Setting>
-    <Setting Name="Cleaning_RunVisualStudioFormatDocumentCommand" Type="System.Boolean" Scope="User">
-      <Value Profile="(Default)">True</Value>
-    </Setting>
-    <Setting Name="Cleaning_SkipRemoveUnusedUsingStatementsDuringAutoCleanupOnSave" Type="System.Boolean" Scope="User">
-      <Value Profile="(Default)">True</Value>
-    </Setting>
-    <Setting Name="Cleaning_RunVisualStudioRemoveUnusedUsingStatements" Type="System.Boolean" Scope="User">
-      <Value Profile="(Default)">True</Value>
-    </Setting>
-    <Setting Name="Cleaning_RemoveMultipleConsecutiveBlankLines" Type="System.Boolean" Scope="User">
-      <Value Profile="(Default)">True</Value>
-    </Setting>
-    <Setting Name="Cleaning_RemoveEndOfLineWhitespace" Type="System.Boolean" Scope="User">
-      <Value Profile="(Default)">True</Value>
-    </Setting>
-    <Setting Name="Cleaning_RemoveBlankLinesBeforeClosingBrace" Type="System.Boolean" Scope="User">
-      <Value Profile="(Default)">True</Value>
-    </Setting>
-    <Setting Name="Cleaning_RemoveBlankLinesAfterOpeningBrace" Type="System.Boolean" Scope="User">
-      <Value Profile="(Default)">True</Value>
-    </Setting>
-    <Setting Name="Cleaning_RemoveBlankLinesAtTop" Type="System.Boolean" Scope="User">
-      <Value Profile="(Default)">True</Value>
-    </Setting>
-    <Setting Name="Cleaning_RemoveBlankLinesAtBottom" Type="System.Boolean" Scope="User">
-      <Value Profile="(Default)">True</Value>
-    </Setting>
-    <Setting Name="Cleaning_InsertExplicitAccessModifiersOnStructs" Type="System.Boolean" Scope="User">
-      <Value Profile="(Default)">True</Value>
-    </Setting>
-    <Setting Name="Cleaning_InsertExplicitAccessModifiersOnProperties" Type="System.Boolean" Scope="User">
-      <Value Profile="(Default)">True</Value>
-    </Setting>
-    <Setting Name="Cleaning_InsertExplicitAccessModifiersOnMethods" Type="System.Boolean" Scope="User">
-      <Value Profile="(Default)">True</Value>
-    </Setting>
-    <Setting Name="Cleaning_InsertExplicitAccessModifiersOnInterfaces" Type="System.Boolean" Scope="User">
-      <Value Profile="(Default)">True</Value>
-    </Setting>
-    <Setting Name="Cleaning_InsertExplicitAccessModifiersOnEvents" Type="System.Boolean" Scope="User">
-      <Value Profile="(Default)">True</Value>
-    </Setting>
-    <Setting Name="Cleaning_InsertExplicitAccessModifiersOnEnumerations" Type="System.Boolean" Scope="User">
-      <Value Profile="(Default)">True</Value>
-    </Setting>
-    <Setting Name="Cleaning_InsertExplicitAccessModifiersOnClasses" Type="System.Boolean" Scope="User">
-      <Value Profile="(Default)">True</Value>
-    </Setting>
-    <Setting Name="Cleaning_InsertBlankLinePaddingAfterStructs" Type="System.Boolean" Scope="User">
-      <Value Profile="(Default)">True</Value>
-    </Setting>
-    <Setting Name="Cleaning_InsertBlankLinePaddingBeforeStructs" Type="System.Boolean" Scope="User">
-      <Value Profile="(Default)">True</Value>
-    </Setting>
-    <Setting Name="Cleaning_InsertBlankLinePaddingAfterProperties" Type="System.Boolean" Scope="User">
-      <Value Profile="(Default)">True</Value>
-    </Setting>
-    <Setting Name="Cleaning_InsertBlankLinePaddingBeforeProperties" Type="System.Boolean" Scope="User">
-      <Value Profile="(Default)">True</Value>
-    </Setting>
-    <Setting Name="Cleaning_InsertBlankLinePaddingAfterMethods" Type="System.Boolean" Scope="User">
-      <Value Profile="(Default)">True</Value>
-    </Setting>
-    <Setting Name="Cleaning_InsertBlankLinePaddingBeforeMethods" Type="System.Boolean" Scope="User">
-      <Value Profile="(Default)">True</Value>
-    </Setting>
-    <Setting Name="Cleaning_InsertBlankLinePaddingAfterInterfaces" Type="System.Boolean" Scope="User">
-      <Value Profile="(Default)">True</Value>
-    </Setting>
-    <Setting Name="Cleaning_InsertBlankLinePaddingBeforeInterfaces" Type="System.Boolean" Scope="User">
-      <Value Profile="(Default)">True</Value>
-    </Setting>
-    <Setting Name="Cleaning_InsertBlankLinePaddingAfterFieldsMultiLine" Type="System.Boolean" Scope="User">
-      <Value Profile="(Default)">True</Value>
-    </Setting>
-    <Setting Name="Cleaning_InsertBlankLinePaddingBeforeFieldsMultiLine" Type="System.Boolean" Scope="User">
-      <Value Profile="(Default)">True</Value>
-    </Setting>
-    <Setting Name="Cleaning_InsertBlankLinePaddingAfterEvents" Type="System.Boolean" Scope="User">
-      <Value Profile="(Default)">True</Value>
-    </Setting>
-    <Setting Name="Cleaning_InsertBlankLinePaddingBeforeEvents" Type="System.Boolean" Scope="User">
-      <Value Profile="(Default)">True</Value>
-    </Setting>
-    <Setting Name="Cleaning_InsertBlankLinePaddingAfterEnumerations" Type="System.Boolean" Scope="User">
-      <Value Profile="(Default)">True</Value>
-    </Setting>
-    <Setting Name="Cleaning_InsertBlankLinePaddingBeforeEnumerations" Type="System.Boolean" Scope="User">
-      <Value Profile="(Default)">True</Value>
-    </Setting>
-    <Setting Name="Cleaning_InsertBlankLinePaddingAfterClasses" Type="System.Boolean" Scope="User">
-      <Value Profile="(Default)">True</Value>
-    </Setting>
-    <Setting Name="Cleaning_InsertBlankLinePaddingBeforeClasses" Type="System.Boolean" Scope="User">
-      <Value Profile="(Default)">True</Value>
-    </Setting>
-    <Setting Name="Cleaning_InsertBlankLinePaddingAfterEndRegionTags" Type="System.Boolean" Scope="User">
-      <Value Profile="(Default)">True</Value>
-    </Setting>
-    <Setting Name="Cleaning_InsertBlankLinePaddingBeforeEndRegionTags" Type="System.Boolean" Scope="User">
-      <Value Profile="(Default)">True</Value>
-    </Setting>
-    <Setting Name="Cleaning_InsertBlankLinePaddingAfterRegionTags" Type="System.Boolean" Scope="User">
-      <Value Profile="(Default)">True</Value>
-    </Setting>
-    <Setting Name="Cleaning_InsertBlankLinePaddingBeforeRegionTags" Type="System.Boolean" Scope="User">
-      <Value Profile="(Default)">True</Value>
-    </Setting>
-    <Setting Name="Cleaning_InsertBlankLinePaddingAfterNamespaces" Type="System.Boolean" Scope="User">
-      <Value Profile="(Default)">True</Value>
-    </Setting>
-    <Setting Name="Cleaning_InsertBlankLinePaddingBeforeNamespaces" Type="System.Boolean" Scope="User">
-      <Value Profile="(Default)">True</Value>
-    </Setting>
-    <Setting Name="Cleaning_InsertBlankLinePaddingAfterUsingStatementBlocks" Type="System.Boolean" Scope="User">
-      <Value Profile="(Default)">True</Value>
-    </Setting>
-    <Setting Name="Cleaning_InsertBlankLinePaddingBeforeUsingStatementBlocks" Type="System.Boolean" Scope="User">
-      <Value Profile="(Default)">True</Value>
-    </Setting>
-    <Setting Name="Cleaning_InsertExplicitAccessModifiersOnFields" Type="System.Boolean" Scope="User">
-      <Value Profile="(Default)">True</Value>
-    </Setting>
-    <Setting Name="Cleaning_InsertBlankLinePaddingBetweenPropertiesMultiLineAccessors" Type="System.Boolean" Scope="User">
-      <Value Profile="(Default)">False</Value>
-    </Setting>
-    <Setting Name="Cleaning_InsertBlankLinePaddingAfterDelegates" Type="System.Boolean" Scope="User">
-      <Value Profile="(Default)">True</Value>
-    </Setting>
-    <Setting Name="Cleaning_InsertBlankLinePaddingBeforeDelegates" Type="System.Boolean" Scope="User">
-      <Value Profile="(Default)">True</Value>
-    </Setting>
-    <Setting Name="Cleaning_InsertExplicitAccessModifiersOnDelegates" Type="System.Boolean" Scope="User">
-      <Value Profile="(Default)">True</Value>
-    </Setting>
-    <Setting Name="Cleaning_RemoveBlankLinesAfterAttributes" Type="System.Boolean" Scope="User">
-      <Value Profile="(Default)">True</Value>
-    </Setting>
-    <Setting Name="Reorganizing_KeepMembersWithinRegions" Type="System.Boolean" Scope="User">
-      <Value Profile="(Default)">True</Value>
-    </Setting>
-    <Setting Name="Progressing_ShowProgressOnWindowsTaskbar" Type="System.Boolean" Scope="User">
-      <Value Profile="(Default)">True</Value>
-    </Setting>
-    <Setting Name="Collapsing_CollapseSolutionWhenOpened" Type="System.Boolean" Scope="User">
-      <Value Profile="(Default)">True</Value>
-    </Setting>
-    <Setting Name="Collapsing_KeepSoloProjectExpanded" Type="System.Boolean" Scope="User">
-      <Value Profile="(Default)">True</Value>
-    </Setting>
-    <Setting Name="Cleaning_UsingStatementsToReinsertWhenRemovedExpression" Type="System.String" Scope="User">
-      <Value Profile="(Default)" />
-    </Setting>
-    <Setting Name="Digging_SecondarySortTypeByName" Type="System.Boolean" Scope="User">
-      <Value Profile="(Default)">False</Value>
-    </Setting>
-    <Setting Name="Digging_SynchronizeOutlining" Type="System.Boolean" Scope="User">
-      <Value Profile="(Default)">True</Value>
-    </Setting>
-    <Setting Name="Cleaning_InsertBlankLinePaddingBeforeCaseStatements" Type="System.Boolean" Scope="User">
-      <Value Profile="(Default)">True</Value>
-    </Setting>
-    <Setting Name="Cleaning_InsertBlankSpaceBeforeSelfClosingAngleBrackets" Type="System.Boolean" Scope="User">
-      <Value Profile="(Default)">True</Value>
-    </Setting>
-    <Setting Name="Cleaning_RemoveBlankSpacesBeforeClosingAngleBrackets" Type="System.Boolean" Scope="User">
-      <Value Profile="(Default)">True</Value>
-    </Setting>
-    <Setting Name="Cleaning_RemoveBlankLinesBeforeClosingTags" Type="System.Boolean" Scope="User">
-      <Value Profile="(Default)">True</Value>
-    </Setting>
-    <Setting Name="Digging_CacheFiles" Type="System.Boolean" Scope="User">
-      <Value Profile="(Default)">True</Value>
-    </Setting>
-    <Setting Name="Cleaning_InsertBlankLinePaddingBeforeSingleLineComments" Type="System.Boolean" Scope="User">
-      <Value Profile="(Default)">True</Value>
-    </Setting>
-    <Setting Name="General_Theme" Type="System.Int32" Scope="User">
-      <Value Profile="(Default)">0</Value>
-    </Setting>
-    <Setting Name="Cleaning_ExcludeT4GeneratedCode" Type="System.Boolean" Scope="User">
-      <Value Profile="(Default)">True</Value>
-    </Setting>
-    <Setting Name="Cleaning_UpdateSingleLineMethods" Type="System.Boolean" Scope="User">
-      <Value Profile="(Default)">True</Value>
-    </Setting>
-    <Setting Name="Cleaning_UpdateAccessorsToBothBeSingleLineOrMultiLine" Type="System.Boolean" Scope="User">
-      <Value Profile="(Default)">False</Value>
-    </Setting>
-    <Setting Name="General_DiagnosticsMode" Type="System.Boolean" Scope="User">
-      <Value Profile="(Default)">False</Value>
-    </Setting>
-    <Setting Name="Digging_IndentationMargin" Type="System.Int32" Scope="User">
-      <Value Profile="(Default)">17</Value>
-    </Setting>
-    <Setting Name="Cleaning_PerformPartialCleanupOnExternal" Type="System.Int32" Scope="User">
-      <Value Profile="(Default)">0</Value>
-    </Setting>
-<<<<<<< HEAD
-    <Setting Name="Cleaning_CommentReformat" Type="System.Boolean" Scope="User">
-      <Value Profile="(Default)">False</Value>
-    </Setting>
-    <Setting Name="Cleaning_CommentMaxWidth" Type="System.Int32" Scope="User">
-      <Value Profile="(Default)">100</Value>
-    </Setting>
-    <Setting Name="Cleaning_CommentMajorTags" Type="System.String" Scope="User">
-      <Value Profile="(Default)">summary||remarks||example</Value>
-    </Setting>
-    <Setting Name="Cleaning_CommentMinorTags" Type="System.String" Scope="User">
-      <Value Profile="(Default)">param||exception||returns||value</Value>
-=======
-    <Setting Name="Reorganizing_SortOrderTypeFields" Type="System.Int32" Scope="User">
-      <Value Profile="(Default)">1</Value>
-    </Setting>
-    <Setting Name="Reorganizing_SortOrderTypeConstructors" Type="System.Int32" Scope="User">
-      <Value Profile="(Default)">2</Value>
-    </Setting>
-    <Setting Name="Reorganizing_SortOrderTypeDestructors" Type="System.Int32" Scope="User">
-      <Value Profile="(Default)">3</Value>
-    </Setting>
-    <Setting Name="Reorganizing_SortOrderTypeDelegates" Type="System.Int32" Scope="User">
-      <Value Profile="(Default)">4</Value>
-    </Setting>
-    <Setting Name="Reorganizing_SortOrderTypeEvents" Type="System.Int32" Scope="User">
-      <Value Profile="(Default)">5</Value>
-    </Setting>
-    <Setting Name="Reorganizing_SortOrderTypeEnums" Type="System.Int32" Scope="User">
-      <Value Profile="(Default)">6</Value>
-    </Setting>
-    <Setting Name="Reorganizing_SortOrderTypeInterfaces" Type="System.Int32" Scope="User">
-      <Value Profile="(Default)">7</Value>
-    </Setting>
-    <Setting Name="Reorganizing_SortOrderTypeProperties" Type="System.Int32" Scope="User">
-      <Value Profile="(Default)">8</Value>
-    </Setting>
-    <Setting Name="Reorganizing_SortOrderTypeIndexers" Type="System.Int32" Scope="User">
-      <Value Profile="(Default)">9</Value>
-    </Setting>
-    <Setting Name="Reorganizing_SortOrderTypeMethods" Type="System.Int32" Scope="User">
-      <Value Profile="(Default)">10</Value>
-    </Setting>
-    <Setting Name="Reorganizing_SortOrderTypeStructs" Type="System.Int32" Scope="User">
-      <Value Profile="(Default)">11</Value>
-    </Setting>
-    <Setting Name="Reorganizing_SortOrderTypeClasses" Type="System.Int32" Scope="User">
-      <Value Profile="(Default)">12</Value>
->>>>>>> cc5e808b
-    </Setting>
-  </Settings>
+﻿<?xml version='1.0' encoding='utf-8'?>
+<SettingsFile xmlns="http://schemas.microsoft.com/VisualStudio/2004/01/settings" CurrentProfile="(Default)" GeneratedClassNamespace="SteveCadwallader.CodeMaid.Properties" GeneratedClassName="Settings">
+  <Profiles />
+  <Settings>
+    <Setting Name="Progressing_ShowBuildProgressOnBuildStart" Type="System.Boolean" Scope="User">
+      <Value Profile="(Default)">True</Value>
+    </Setting>
+    <Setting Name="Progressing_HideBuildProgressOnBuildStop" Type="System.Boolean" Scope="User">
+      <Value Profile="(Default)">True</Value>
+    </Setting>
+    <Setting Name="Reorganizing_AlphabetizeMembersOfTheSameGroup" Type="System.Boolean" Scope="User">
+      <Value Profile="(Default)">True</Value>
+    </Setting>
+    <Setting Name="Reorganizing_RunAtStartOfCleanup" Type="System.Boolean" Scope="User">
+      <Value Profile="(Default)">False</Value>
+    </Setting>
+    <Setting Name="Switching_RelatedFileExtensionsExpression" Type="System.String" Scope="User">
+      <Value Profile="(Default)">.cpp .h||.xaml .xaml.cs||.xml .xsd||.ascx .ascx.cs||.aspx .aspx.cs||.master .master.cs</Value>
+    </Setting>
+    <Setting Name="Digging_CenterOnWhole" Type="System.Boolean" Scope="User">
+      <Value Profile="(Default)">True</Value>
+    </Setting>
+    <Setting Name="Digging_ComplexityWarningThreshold" Type="System.Int32" Scope="User">
+      <Value Profile="(Default)">10</Value>
+    </Setting>
+    <Setting Name="Digging_ComplexityAlertThreshold" Type="System.Int32" Scope="User">
+      <Value Profile="(Default)">15</Value>
+    </Setting>
+    <Setting Name="Digging_ShowMethodParameters" Type="System.Boolean" Scope="User">
+      <Value Profile="(Default)">True</Value>
+    </Setting>
+    <Setting Name="Digging_ShowItemComplexity" Type="System.Boolean" Scope="User">
+      <Value Profile="(Default)">True</Value>
+    </Setting>
+    <Setting Name="Digging_ShowItemMetadata" Type="System.Boolean" Scope="User">
+      <Value Profile="(Default)">True</Value>
+    </Setting>
+    <Setting Name="Cleaning_UpdateEndRegionDirectives" Type="System.Boolean" Scope="User">
+      <Value Profile="(Default)">True</Value>
+    </Setting>
+    <Setting Name="Cleaning_RunVisualStudioSortUsingStatements" Type="System.Boolean" Scope="User">
+      <Value Profile="(Default)">True</Value>
+    </Setting>
+    <Setting Name="Cleaning_ExclusionExpression" Type="System.String" Scope="User">
+      <Value Profile="(Default)">.*.Designer.cs||.*.resx</Value>
+    </Setting>
+    <Setting Name="Cleaning_IncludeCPlusPlus" Type="System.Boolean" Scope="User">
+      <Value Profile="(Default)">True</Value>
+    </Setting>
+    <Setting Name="Cleaning_IncludeCSharp" Type="System.Boolean" Scope="User">
+      <Value Profile="(Default)">True</Value>
+    </Setting>
+    <Setting Name="Cleaning_IncludeCSS" Type="System.Boolean" Scope="User">
+      <Value Profile="(Default)">True</Value>
+    </Setting>
+    <Setting Name="Cleaning_IncludeHTML" Type="System.Boolean" Scope="User">
+      <Value Profile="(Default)">True</Value>
+    </Setting>
+    <Setting Name="Cleaning_IncludeJavaScript" Type="System.Boolean" Scope="User">
+      <Value Profile="(Default)">True</Value>
+    </Setting>
+    <Setting Name="Cleaning_IncludeXAML" Type="System.Boolean" Scope="User">
+      <Value Profile="(Default)">True</Value>
+    </Setting>
+    <Setting Name="Cleaning_IncludeXML" Type="System.Boolean" Scope="User">
+      <Value Profile="(Default)">True</Value>
+    </Setting>
+    <Setting Name="Cleaning_AutoCleanupOnFileSave" Type="System.Boolean" Scope="User">
+      <Value Profile="(Default)">False</Value>
+    </Setting>
+    <Setting Name="Cleaning_AutoSaveAndCloseIfOpenedByCleanup" Type="System.Boolean" Scope="User">
+      <Value Profile="(Default)">True</Value>
+    </Setting>
+    <Setting Name="Cleaning_RunVisualStudioFormatDocumentCommand" Type="System.Boolean" Scope="User">
+      <Value Profile="(Default)">True</Value>
+    </Setting>
+    <Setting Name="Cleaning_SkipRemoveUnusedUsingStatementsDuringAutoCleanupOnSave" Type="System.Boolean" Scope="User">
+      <Value Profile="(Default)">True</Value>
+    </Setting>
+    <Setting Name="Cleaning_RunVisualStudioRemoveUnusedUsingStatements" Type="System.Boolean" Scope="User">
+      <Value Profile="(Default)">True</Value>
+    </Setting>
+    <Setting Name="Cleaning_RemoveMultipleConsecutiveBlankLines" Type="System.Boolean" Scope="User">
+      <Value Profile="(Default)">True</Value>
+    </Setting>
+    <Setting Name="Cleaning_RemoveEndOfLineWhitespace" Type="System.Boolean" Scope="User">
+      <Value Profile="(Default)">True</Value>
+    </Setting>
+    <Setting Name="Cleaning_RemoveBlankLinesBeforeClosingBrace" Type="System.Boolean" Scope="User">
+      <Value Profile="(Default)">True</Value>
+    </Setting>
+    <Setting Name="Cleaning_RemoveBlankLinesAfterOpeningBrace" Type="System.Boolean" Scope="User">
+      <Value Profile="(Default)">True</Value>
+    </Setting>
+    <Setting Name="Cleaning_RemoveBlankLinesAtTop" Type="System.Boolean" Scope="User">
+      <Value Profile="(Default)">True</Value>
+    </Setting>
+    <Setting Name="Cleaning_RemoveBlankLinesAtBottom" Type="System.Boolean" Scope="User">
+      <Value Profile="(Default)">True</Value>
+    </Setting>
+    <Setting Name="Cleaning_InsertExplicitAccessModifiersOnStructs" Type="System.Boolean" Scope="User">
+      <Value Profile="(Default)">True</Value>
+    </Setting>
+    <Setting Name="Cleaning_InsertExplicitAccessModifiersOnProperties" Type="System.Boolean" Scope="User">
+      <Value Profile="(Default)">True</Value>
+    </Setting>
+    <Setting Name="Cleaning_InsertExplicitAccessModifiersOnMethods" Type="System.Boolean" Scope="User">
+      <Value Profile="(Default)">True</Value>
+    </Setting>
+    <Setting Name="Cleaning_InsertExplicitAccessModifiersOnInterfaces" Type="System.Boolean" Scope="User">
+      <Value Profile="(Default)">True</Value>
+    </Setting>
+    <Setting Name="Cleaning_InsertExplicitAccessModifiersOnEvents" Type="System.Boolean" Scope="User">
+      <Value Profile="(Default)">True</Value>
+    </Setting>
+    <Setting Name="Cleaning_InsertExplicitAccessModifiersOnEnumerations" Type="System.Boolean" Scope="User">
+      <Value Profile="(Default)">True</Value>
+    </Setting>
+    <Setting Name="Cleaning_InsertExplicitAccessModifiersOnClasses" Type="System.Boolean" Scope="User">
+      <Value Profile="(Default)">True</Value>
+    </Setting>
+    <Setting Name="Cleaning_InsertBlankLinePaddingAfterStructs" Type="System.Boolean" Scope="User">
+      <Value Profile="(Default)">True</Value>
+    </Setting>
+    <Setting Name="Cleaning_InsertBlankLinePaddingBeforeStructs" Type="System.Boolean" Scope="User">
+      <Value Profile="(Default)">True</Value>
+    </Setting>
+    <Setting Name="Cleaning_InsertBlankLinePaddingAfterProperties" Type="System.Boolean" Scope="User">
+      <Value Profile="(Default)">True</Value>
+    </Setting>
+    <Setting Name="Cleaning_InsertBlankLinePaddingBeforeProperties" Type="System.Boolean" Scope="User">
+      <Value Profile="(Default)">True</Value>
+    </Setting>
+    <Setting Name="Cleaning_InsertBlankLinePaddingAfterMethods" Type="System.Boolean" Scope="User">
+      <Value Profile="(Default)">True</Value>
+    </Setting>
+    <Setting Name="Cleaning_InsertBlankLinePaddingBeforeMethods" Type="System.Boolean" Scope="User">
+      <Value Profile="(Default)">True</Value>
+    </Setting>
+    <Setting Name="Cleaning_InsertBlankLinePaddingAfterInterfaces" Type="System.Boolean" Scope="User">
+      <Value Profile="(Default)">True</Value>
+    </Setting>
+    <Setting Name="Cleaning_InsertBlankLinePaddingBeforeInterfaces" Type="System.Boolean" Scope="User">
+      <Value Profile="(Default)">True</Value>
+    </Setting>
+    <Setting Name="Cleaning_InsertBlankLinePaddingAfterFieldsMultiLine" Type="System.Boolean" Scope="User">
+      <Value Profile="(Default)">True</Value>
+    </Setting>
+    <Setting Name="Cleaning_InsertBlankLinePaddingBeforeFieldsMultiLine" Type="System.Boolean" Scope="User">
+      <Value Profile="(Default)">True</Value>
+    </Setting>
+    <Setting Name="Cleaning_InsertBlankLinePaddingAfterEvents" Type="System.Boolean" Scope="User">
+      <Value Profile="(Default)">True</Value>
+    </Setting>
+    <Setting Name="Cleaning_InsertBlankLinePaddingBeforeEvents" Type="System.Boolean" Scope="User">
+      <Value Profile="(Default)">True</Value>
+    </Setting>
+    <Setting Name="Cleaning_InsertBlankLinePaddingAfterEnumerations" Type="System.Boolean" Scope="User">
+      <Value Profile="(Default)">True</Value>
+    </Setting>
+    <Setting Name="Cleaning_InsertBlankLinePaddingBeforeEnumerations" Type="System.Boolean" Scope="User">
+      <Value Profile="(Default)">True</Value>
+    </Setting>
+    <Setting Name="Cleaning_InsertBlankLinePaddingAfterClasses" Type="System.Boolean" Scope="User">
+      <Value Profile="(Default)">True</Value>
+    </Setting>
+    <Setting Name="Cleaning_InsertBlankLinePaddingBeforeClasses" Type="System.Boolean" Scope="User">
+      <Value Profile="(Default)">True</Value>
+    </Setting>
+    <Setting Name="Cleaning_InsertBlankLinePaddingAfterEndRegionTags" Type="System.Boolean" Scope="User">
+      <Value Profile="(Default)">True</Value>
+    </Setting>
+    <Setting Name="Cleaning_InsertBlankLinePaddingBeforeEndRegionTags" Type="System.Boolean" Scope="User">
+      <Value Profile="(Default)">True</Value>
+    </Setting>
+    <Setting Name="Cleaning_InsertBlankLinePaddingAfterRegionTags" Type="System.Boolean" Scope="User">
+      <Value Profile="(Default)">True</Value>
+    </Setting>
+    <Setting Name="Cleaning_InsertBlankLinePaddingBeforeRegionTags" Type="System.Boolean" Scope="User">
+      <Value Profile="(Default)">True</Value>
+    </Setting>
+    <Setting Name="Cleaning_InsertBlankLinePaddingAfterNamespaces" Type="System.Boolean" Scope="User">
+      <Value Profile="(Default)">True</Value>
+    </Setting>
+    <Setting Name="Cleaning_InsertBlankLinePaddingBeforeNamespaces" Type="System.Boolean" Scope="User">
+      <Value Profile="(Default)">True</Value>
+    </Setting>
+    <Setting Name="Cleaning_InsertBlankLinePaddingAfterUsingStatementBlocks" Type="System.Boolean" Scope="User">
+      <Value Profile="(Default)">True</Value>
+    </Setting>
+    <Setting Name="Cleaning_InsertBlankLinePaddingBeforeUsingStatementBlocks" Type="System.Boolean" Scope="User">
+      <Value Profile="(Default)">True</Value>
+    </Setting>
+    <Setting Name="Cleaning_InsertExplicitAccessModifiersOnFields" Type="System.Boolean" Scope="User">
+      <Value Profile="(Default)">True</Value>
+    </Setting>
+    <Setting Name="Cleaning_InsertBlankLinePaddingBetweenPropertiesMultiLineAccessors" Type="System.Boolean" Scope="User">
+      <Value Profile="(Default)">False</Value>
+    </Setting>
+    <Setting Name="Cleaning_InsertBlankLinePaddingAfterDelegates" Type="System.Boolean" Scope="User">
+      <Value Profile="(Default)">True</Value>
+    </Setting>
+    <Setting Name="Cleaning_InsertBlankLinePaddingBeforeDelegates" Type="System.Boolean" Scope="User">
+      <Value Profile="(Default)">True</Value>
+    </Setting>
+    <Setting Name="Cleaning_InsertExplicitAccessModifiersOnDelegates" Type="System.Boolean" Scope="User">
+      <Value Profile="(Default)">True</Value>
+    </Setting>
+    <Setting Name="Cleaning_RemoveBlankLinesAfterAttributes" Type="System.Boolean" Scope="User">
+      <Value Profile="(Default)">True</Value>
+    </Setting>
+    <Setting Name="Reorganizing_KeepMembersWithinRegions" Type="System.Boolean" Scope="User">
+      <Value Profile="(Default)">True</Value>
+    </Setting>
+    <Setting Name="Progressing_ShowProgressOnWindowsTaskbar" Type="System.Boolean" Scope="User">
+      <Value Profile="(Default)">True</Value>
+    </Setting>
+    <Setting Name="Collapsing_CollapseSolutionWhenOpened" Type="System.Boolean" Scope="User">
+      <Value Profile="(Default)">True</Value>
+    </Setting>
+    <Setting Name="Collapsing_KeepSoloProjectExpanded" Type="System.Boolean" Scope="User">
+      <Value Profile="(Default)">True</Value>
+    </Setting>
+    <Setting Name="Cleaning_UsingStatementsToReinsertWhenRemovedExpression" Type="System.String" Scope="User">
+      <Value Profile="(Default)" />
+    </Setting>
+    <Setting Name="Digging_SecondarySortTypeByName" Type="System.Boolean" Scope="User">
+      <Value Profile="(Default)">False</Value>
+    </Setting>
+    <Setting Name="Digging_SynchronizeOutlining" Type="System.Boolean" Scope="User">
+      <Value Profile="(Default)">True</Value>
+    </Setting>
+    <Setting Name="Cleaning_InsertBlankLinePaddingBeforeCaseStatements" Type="System.Boolean" Scope="User">
+      <Value Profile="(Default)">True</Value>
+    </Setting>
+    <Setting Name="Cleaning_InsertBlankSpaceBeforeSelfClosingAngleBrackets" Type="System.Boolean" Scope="User">
+      <Value Profile="(Default)">True</Value>
+    </Setting>
+    <Setting Name="Cleaning_RemoveBlankSpacesBeforeClosingAngleBrackets" Type="System.Boolean" Scope="User">
+      <Value Profile="(Default)">True</Value>
+    </Setting>
+    <Setting Name="Cleaning_RemoveBlankLinesBeforeClosingTags" Type="System.Boolean" Scope="User">
+      <Value Profile="(Default)">True</Value>
+    </Setting>
+    <Setting Name="Digging_CacheFiles" Type="System.Boolean" Scope="User">
+      <Value Profile="(Default)">True</Value>
+    </Setting>
+    <Setting Name="Cleaning_InsertBlankLinePaddingBeforeSingleLineComments" Type="System.Boolean" Scope="User">
+      <Value Profile="(Default)">True</Value>
+    </Setting>
+    <Setting Name="General_Theme" Type="System.Int32" Scope="User">
+      <Value Profile="(Default)">0</Value>
+    </Setting>
+    <Setting Name="Cleaning_ExcludeT4GeneratedCode" Type="System.Boolean" Scope="User">
+      <Value Profile="(Default)">True</Value>
+    </Setting>
+    <Setting Name="Cleaning_UpdateSingleLineMethods" Type="System.Boolean" Scope="User">
+      <Value Profile="(Default)">True</Value>
+    </Setting>
+    <Setting Name="Cleaning_UpdateAccessorsToBothBeSingleLineOrMultiLine" Type="System.Boolean" Scope="User">
+      <Value Profile="(Default)">False</Value>
+    </Setting>
+    <Setting Name="General_DiagnosticsMode" Type="System.Boolean" Scope="User">
+      <Value Profile="(Default)">False</Value>
+    </Setting>
+    <Setting Name="Digging_IndentationMargin" Type="System.Int32" Scope="User">
+      <Value Profile="(Default)">17</Value>
+    </Setting>
+    <Setting Name="Cleaning_PerformPartialCleanupOnExternal" Type="System.Int32" Scope="User">
+      <Value Profile="(Default)">0</Value>
+    </Setting>
+    <Setting Name="Cleaning_CommentReformat" Type="System.Boolean" Scope="User">
+      <Value Profile="(Default)">False</Value>
+    </Setting>
+    <Setting Name="Cleaning_CommentMaxWidth" Type="System.Int32" Scope="User">
+      <Value Profile="(Default)">100</Value>
+    </Setting>
+    <Setting Name="Cleaning_CommentMajorTags" Type="System.String" Scope="User">
+      <Value Profile="(Default)">summary||remarks||example</Value>
+    </Setting>
+    <Setting Name="Cleaning_CommentMinorTags" Type="System.String" Scope="User">
+      <Value Profile="(Default)">param||exception||returns||value</Value>
+    </Setting>
+    <Setting Name="Reorganizing_SortOrderTypeFields" Type="System.Int32" Scope="User">
+      <Value Profile="(Default)">1</Value>
+    </Setting>
+    <Setting Name="Reorganizing_SortOrderTypeConstructors" Type="System.Int32" Scope="User">
+      <Value Profile="(Default)">2</Value>
+    </Setting>
+    <Setting Name="Reorganizing_SortOrderTypeDestructors" Type="System.Int32" Scope="User">
+      <Value Profile="(Default)">3</Value>
+    </Setting>
+    <Setting Name="Reorganizing_SortOrderTypeDelegates" Type="System.Int32" Scope="User">
+      <Value Profile="(Default)">4</Value>
+    </Setting>
+    <Setting Name="Reorganizing_SortOrderTypeEvents" Type="System.Int32" Scope="User">
+      <Value Profile="(Default)">5</Value>
+    </Setting>
+    <Setting Name="Reorganizing_SortOrderTypeEnums" Type="System.Int32" Scope="User">
+      <Value Profile="(Default)">6</Value>
+    </Setting>
+    <Setting Name="Reorganizing_SortOrderTypeInterfaces" Type="System.Int32" Scope="User">
+      <Value Profile="(Default)">7</Value>
+    </Setting>
+    <Setting Name="Reorganizing_SortOrderTypeProperties" Type="System.Int32" Scope="User">
+      <Value Profile="(Default)">8</Value>
+    </Setting>
+    <Setting Name="Reorganizing_SortOrderTypeIndexers" Type="System.Int32" Scope="User">
+      <Value Profile="(Default)">9</Value>
+    </Setting>
+    <Setting Name="Reorganizing_SortOrderTypeMethods" Type="System.Int32" Scope="User">
+      <Value Profile="(Default)">10</Value>
+    </Setting>
+    <Setting Name="Reorganizing_SortOrderTypeStructs" Type="System.Int32" Scope="User">
+      <Value Profile="(Default)">11</Value>
+    </Setting>
+    <Setting Name="Reorganizing_SortOrderTypeClasses" Type="System.Int32" Scope="User">
+      <Value Profile="(Default)">12</Value>
+    </Setting>
+  </Settings>
 </SettingsFile>