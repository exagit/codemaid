--- conflicted
+++ resolved
@@ -31,11 +31,7 @@
             };
         }
 
-<<<<<<< HEAD
-        public override string Header => Resources.FeaturesSwitch;
-=======
-        public override string Header => "Features";
->>>>>>> 4910d149
+        public override string Header => Resources.FeaturesViewModel_Features;
 
         public bool BuildProgressToolWindow
         {
