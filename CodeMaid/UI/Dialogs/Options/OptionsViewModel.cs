--- conflicted
+++ resolved
@@ -1,428 +1,419 @@
-#region CodeMaid is Copyright 2007-2013 Steve Cadwallader.
-
-// CodeMaid is free software: you can redistribute it and/or modify
-// it under the terms of the GNU Lesser General Public License version 3
-// as published by the Free Software Foundation.
-//
-// CodeMaid is distributed in the hope that it will be useful,
-// but WITHOUT ANY WARRANTY; without even the implied warranty of
-// MERCHANTABILITY or FITNESS FOR A PARTICULAR PURPOSE.  See the
-// GNU Lesser General Public License for more details <http://www.gnu.org/licenses/>.
-
-#endregion CodeMaid is Copyright 2007-2013 Steve Cadwallader.
-
-using System;
-using System.Collections.Generic;
-using System.ComponentModel;
-using System.Configuration;
-using System.Linq;
-using System.Windows;
-using System.Xml.Linq;
-using System.Xml.XPath;
-using SteveCadwallader.CodeMaid.Helpers;
-using SteveCadwallader.CodeMaid.Properties;
-using SteveCadwallader.CodeMaid.UI.Dialogs.Options.Cleaning;
-using SteveCadwallader.CodeMaid.UI.Dialogs.Options.Collapsing;
-using SteveCadwallader.CodeMaid.UI.Dialogs.Options.Compatibility;
-using SteveCadwallader.CodeMaid.UI.Dialogs.Options.Digging;
-using SteveCadwallader.CodeMaid.UI.Dialogs.Options.General;
-using SteveCadwallader.CodeMaid.UI.Dialogs.Options.Progressing;
-using SteveCadwallader.CodeMaid.UI.Dialogs.Options.Reorganizing;
-using SteveCadwallader.CodeMaid.UI.Dialogs.Options.Switching;
-
-namespace SteveCadwallader.CodeMaid.UI.Dialogs.Options
-{
-    /// <summary>
-    /// The view model representing the state and commands available for configuring options.
-    /// </summary>
-    public class OptionsViewModel : Bindable
-    {
-        #region Constructors
-
-        /// <summary>
-        /// Initializes a new instance of the <see cref="OptionsViewModel"/> class.
-        /// </summary>
-        /// <param name="package">The hosting package.</param>
-        /// <param name="initiallySelectedPageType">The type of the initially selected page.</param>
-        public OptionsViewModel(CodeMaidPackage package, Type initiallySelectedPageType = null)
-        {
-            Package = package;
-            Pages = new OptionsPageViewModel[]
-                        {
-                            new GeneralViewModel(package),
-                            new CleaningParentViewModel(package)
-                                {
-                                    Children = new OptionsPageViewModel[]
-                                                   {
-<<<<<<< HEAD
-                                                       new CleaningGeneralViewModel(),
-                                                       new CleaningFileTypesViewModel(),
-                                                       new CleaningVisualStudioViewModel(),
-                                                       new CleaningInsertViewModel(),
-                                                       new CleaningRemoveViewModel(),
-                                                       new CleaningUpdateViewModel(),
-                                                       new CleaningFormatCommentsViewModel()
-=======
-                                                       new CleaningGeneralViewModel(package),
-                                                       new CleaningFileTypesViewModel(package),
-                                                       new CleaningVisualStudioViewModel(package),
-                                                       new CleaningInsertViewModel(package),
-                                                       new CleaningRemoveViewModel(package),
-                                                       new CleaningUpdateViewModel(package)
->>>>>>> ca5d59ff
-                                                   }
-                                },
-                            new CollapsingViewModel(package),
-                            new DiggingViewModel(package),
-                            new ProgressingViewModel(package),
-                            new ReorganizingViewModel(package),
-                            new SwitchingViewModel(package),
-                            new CompatibilityViewModel(package),
-                        };
-
-            SelectedPage = Pages.Flatten().FirstOrDefault(x => x.GetType() == (initiallySelectedPageType ?? typeof(GeneralViewModel)));
-        }
-
-        #endregion Constructors
-
-        #region Properties
-
-        private bool? _dialogResult;
-
-        /// <summary>
-        /// Gets or sets the dialog result.
-        /// </summary>
-        public bool? DialogResult
-        {
-            get { return _dialogResult; }
-            set
-            {
-                if (_dialogResult != value)
-                {
-                    _dialogResult = value;
-                    NotifyPropertyChanged("DialogResult");
-                }
-            }
-        }
-
-        private bool _hasChanges;
-
-        /// <summary>
-        /// Gets or sets a flag indicating if there are any changes that need to be saved.
-        /// </summary>
-        public bool HasChanges
-        {
-            get { return _hasChanges; }
-            set
-            {
-                if (_hasChanges != value)
-                {
-                    _hasChanges = value;
-                    NotifyPropertyChanged("HasChanges");
-                    SaveCommand.RaiseCanExecuteChanged();
-                }
-            }
-        }
-
-        private IEnumerable<OptionsPageViewModel> _pages;
-
-        /// <summary>
-        /// Gets or sets the option pages.
-        /// </summary>
-        public IEnumerable<OptionsPageViewModel> Pages
-        {
-            get { return _pages; }
-            set
-            {
-                if (_pages != value)
-                {
-                    foreach (var oldPage in (_pages ?? Enumerable.Empty<OptionsPageViewModel>()).Flatten())
-                    {
-                        oldPage.PropertyChanged -= OnPagePropertyChanged;
-                    }
-
-                    _pages = value;
-                    NotifyPropertyChanged("Pages");
-
-                    foreach (var newPage in (_pages ?? Enumerable.Empty<OptionsPageViewModel>()).Flatten())
-                    {
-                        newPage.PropertyChanged += OnPagePropertyChanged;
-                    }
-                }
-            }
-        }
-
-        private OptionsPageViewModel _selectedPage;
-
-        /// <summary>
-        /// Gets or sets the selected option page.
-        /// </summary>
-        public OptionsPageViewModel SelectedPage
-        {
-            get { return _selectedPage; }
-            set
-            {
-                if (_selectedPage != value)
-                {
-                    _selectedPage = value;
-                    NotifyPropertyChanged("SelectedPage");
-                }
-            }
-        }
-
-        /// <summary>
-        /// Gets or sets the hosting package.
-        /// </summary>
-        public CodeMaidPackage Package { get; private set; }
-
-        #endregion Properties
-
-        #region Export Command
-
-        private DelegateCommand _exportCommand;
-
-        /// <summary>
-        /// Gets the export command.
-        /// </summary>
-        public DelegateCommand ExportCommand
-        {
-            get { return _exportCommand ?? (_exportCommand = new DelegateCommand(OnExportCommandExecuted)); }
-        }
-
-        /// <summary>
-        /// Called when the <see cref="ExportCommand"/> is executed.
-        /// </summary>
-        /// <param name="parameter">The command parameter.</param>
-        private void OnExportCommandExecuted(object parameter)
-        {
-            // Always save first, forcing the configuration file to be created if it does not exist yet.
-            Save();
-
-            // Prompt the user for the settings file name and location.
-            var dialog = new Microsoft.Win32.SaveFileDialog
-                             {
-                                 Title = "CodeMaid: Export Settings",
-                                 FileName = "CodeMaid",
-                                 DefaultExt = ".settings",
-                                 Filter = "Settings files (*.settings)|*.settings|All Files (*.*)|*.*"
-                             };
-
-            if (dialog.ShowDialog() == true)
-            {
-                try
-                {
-                    var config = ConfigurationManager.OpenExeConfiguration(ConfigurationUserLevel.PerUserRoamingAndLocal);
-                    config.SaveAs(dialog.FileName, ConfigurationSaveMode.Full, true);
-
-                    MessageBox.Show(string.Format("CodeMaid has successfully exported settings to '{0}'.", dialog.FileName),
-                                    "CodeMaid: Export Settings Successful", MessageBoxButton.OK, MessageBoxImage.Information);
-                }
-                catch (Exception ex)
-                {
-                    OutputWindowHelper.WriteLine("CodeMaid was unable to export settings: " + ex);
-                    MessageBox.Show("CodeMaid was unable to export settings.  See output window for more details.",
-                                    "CodeMaid: Export Settings Unsuccessful", MessageBoxButton.OK, MessageBoxImage.Error);
-                }
-            }
-        }
-
-        #endregion Export Command
-
-        #region Import Command
-
-        private DelegateCommand _importCommand;
-
-        /// <summary>
-        /// Gets the import command.
-        /// </summary>
-        public DelegateCommand ImportCommand
-        {
-            get { return _importCommand ?? (_importCommand = new DelegateCommand(OnImportCommandExecuted)); }
-        }
-
-        /// <summary>
-        /// Called when the <see cref="ImportCommand"/> is executed.
-        /// </summary>
-        /// <param name="parameter">The command parameter.</param>
-        private void OnImportCommandExecuted(object parameter)
-        {
-            // Prompt the user for the settings file to import.
-            var dialog = new Microsoft.Win32.OpenFileDialog
-                             {
-                                 Title = "CodeMaid: Import Settings",
-                                 DefaultExt = ".settings",
-                                 Filter = "Settings files (*.settings)|*.settings|All Files (*.*)|*.*",
-                                 CheckFileExists = true
-                             };
-
-            if (dialog.ShowDialog() == true)
-            {
-                try
-                {
-                    // Always save first, forcing the configuration file to be created if it does not exist yet.
-                    Save();
-
-                    var sectionName = Settings.Default.Context["GroupName"].ToString();
-                    var xDocument = XDocument.Load(dialog.FileName);
-                    var settings = xDocument.XPathSelectElements("//" + sectionName);
-
-                    var config = ConfigurationManager.OpenExeConfiguration(ConfigurationUserLevel.PerUserRoamingAndLocal);
-                    config.GetSectionGroup("userSettings")
-                          .Sections[sectionName]
-                          .SectionInformation
-                          .SetRawXml(settings.Single().ToString());
-                    config.Save(ConfigurationSaveMode.Modified);
-                    ConfigurationManager.RefreshSection("userSettings");
-
-                    Settings.Default.Reload();
-                    ReloadPagesFromSettings();
-
-                    MessageBox.Show(string.Format("CodeMaid has successfully imported settings from '{0}'.", dialog.FileName),
-                                    "CodeMaid: Import Settings Successful", MessageBoxButton.OK, MessageBoxImage.Information);
-                }
-                catch (Exception ex)
-                {
-                    OutputWindowHelper.WriteLine("CodeMaid was unable to import settings: " + ex);
-                    MessageBox.Show("CodeMaid was unable to import settings.  See output window for more details.",
-                                    "CodeMaid: Import Settings Unsuccessful", MessageBoxButton.OK, MessageBoxImage.Error);
-                }
-            }
-        }
-
-        #endregion Import Command
-
-        #region ResetToDefaults Command
-
-        private DelegateCommand _resetToDefaultsCommand;
-
-        /// <summary>
-        /// Gets the reset to defaults command.
-        /// </summary>
-        public DelegateCommand ResetToDefaultsCommand
-        {
-            get { return _resetToDefaultsCommand ?? (_resetToDefaultsCommand = new DelegateCommand(OnResetToDefaultsCommandExecuted)); }
-        }
-
-        /// <summary>
-        /// Called when the <see cref="ResetToDefaultsCommand"/> is executed.
-        /// </summary>
-        /// <param name="parameter">The command parameter.</param>
-        private void OnResetToDefaultsCommandExecuted(object parameter)
-        {
-            var result = MessageBox.Show(@"Are you sure you want all settings to be reset to their defaults?" + Environment.NewLine +
-                                         @"This action cannot be undone.",
-                                         @"CodeMaid: Confirmation For Reset All Settings",
-                                         MessageBoxButton.YesNo, MessageBoxImage.Question, MessageBoxResult.No);
-
-            if (result == MessageBoxResult.Yes)
-            {
-                Settings.Default.Reset();
-
-                // Save is redundant, but used to trigger external events.
-                Settings.Default.Save();
-
-                ReloadPagesFromSettings();
-            }
-        }
-
-        #endregion ResetToDefaults Command
-
-        #region Save Command
-
-        private DelegateCommand _saveCommand;
-
-        /// <summary>
-        /// Gets the save command.
-        /// </summary>
-        public DelegateCommand SaveCommand
-        {
-            get { return _saveCommand ?? (_saveCommand = new DelegateCommand(OnSaveCommandExecuted, OnSaveCommandCanExecute)); }
-        }
-
-        /// <summary>
-        /// Called when the <see cref="SaveCommand"/> needs to determine if it can execute.
-        /// </summary>
-        /// <param name="parameter">The command parameter.</param>
-        /// <returns>True if the command can execute, otherwise false.</returns>
-        private bool OnSaveCommandCanExecute(object parameter)
-        {
-            return HasChanges;
-        }
-
-        /// <summary>
-        /// Called when the <see cref="SaveCommand"/> is executed.
-        /// </summary>
-        /// <param name="parameter">The command parameter.</param>
-        private void OnSaveCommandExecuted(object parameter)
-        {
-            Save();
-            DialogResult = true;
-        }
-
-        /// <summary>
-        /// Saves the current settings.
-        /// </summary>
-        private void Save()
-        {
-            foreach (var optionsPageViewModel in Pages.Flatten())
-            {
-                optionsPageViewModel.SaveSettings();
-            }
-
-            Settings.Default.Save();
-            HasChanges = false;
-        }
-
-        #endregion Save Command
-
-        #region Cancel Command
-
-        private DelegateCommand _cancelCommand;
-
-        /// <summary>
-        /// Gets the cancel command.
-        /// </summary>
-        public DelegateCommand CancelCommand
-        {
-            get { return _cancelCommand ?? (_cancelCommand = new DelegateCommand(OnCancelCommandExecuted)); }
-        }
-
-        /// <summary>
-        /// Called when the <see cref="CancelCommand"/> is executed.
-        /// </summary>
-        /// <param name="parameter">The command parameter.</param>
-        private void OnCancelCommandExecuted(object parameter)
-        {
-            DialogResult = false;
-        }
-
-        #endregion Cancel Command
-
-        #region Methods
-
-        /// <summary>
-        /// Called when a page has raised a PropertyChanged event.
-        /// </summary>
-        /// <param name="sender">The sender.</param>
-        /// <param name="e">The <see cref="System.ComponentModel.PropertyChangedEventArgs"/> instance containing the event data.</param>
-        private void OnPagePropertyChanged(object sender, PropertyChangedEventArgs e)
-        {
-            HasChanges = true;
-        }
-
-        /// <summary>
-        /// Reloads the option pages from settings.
-        /// </summary>
-        private void ReloadPagesFromSettings()
-        {
-            foreach (var optionsPageViewModel in Pages.Flatten())
-            {
-                optionsPageViewModel.LoadSettings();
-            }
-
-            HasChanges = false;
-        }
-
-        #endregion Methods
-    }
+#region CodeMaid is Copyright 2007-2013 Steve Cadwallader.
+
+// CodeMaid is free software: you can redistribute it and/or modify
+// it under the terms of the GNU Lesser General Public License version 3
+// as published by the Free Software Foundation.
+//
+// CodeMaid is distributed in the hope that it will be useful,
+// but WITHOUT ANY WARRANTY; without even the implied warranty of
+// MERCHANTABILITY or FITNESS FOR A PARTICULAR PURPOSE.  See the
+// GNU Lesser General Public License for more details <http://www.gnu.org/licenses/>.
+
+#endregion CodeMaid is Copyright 2007-2013 Steve Cadwallader.
+
+using System;
+using System.Collections.Generic;
+using System.ComponentModel;
+using System.Configuration;
+using System.Linq;
+using System.Windows;
+using System.Xml.Linq;
+using System.Xml.XPath;
+using SteveCadwallader.CodeMaid.Helpers;
+using SteveCadwallader.CodeMaid.Properties;
+using SteveCadwallader.CodeMaid.UI.Dialogs.Options.Cleaning;
+using SteveCadwallader.CodeMaid.UI.Dialogs.Options.Collapsing;
+using SteveCadwallader.CodeMaid.UI.Dialogs.Options.Compatibility;
+using SteveCadwallader.CodeMaid.UI.Dialogs.Options.Digging;
+using SteveCadwallader.CodeMaid.UI.Dialogs.Options.General;
+using SteveCadwallader.CodeMaid.UI.Dialogs.Options.Progressing;
+using SteveCadwallader.CodeMaid.UI.Dialogs.Options.Reorganizing;
+using SteveCadwallader.CodeMaid.UI.Dialogs.Options.Switching;
+
+namespace SteveCadwallader.CodeMaid.UI.Dialogs.Options
+{
+    /// <summary>
+    /// The view model representing the state and commands available for configuring options.
+    /// </summary>
+    public class OptionsViewModel : Bindable
+    {
+        #region Constructors
+
+        /// <summary>
+        /// Initializes a new instance of the <see cref="OptionsViewModel"/> class.
+        /// </summary>
+        /// <param name="package">The hosting package.</param>
+        /// <param name="initiallySelectedPageType">The type of the initially selected page.</param>
+        public OptionsViewModel(CodeMaidPackage package, Type initiallySelectedPageType = null)
+        {
+            Package = package;
+            Pages = new OptionsPageViewModel[]
+                        {
+                            new GeneralViewModel(package),
+                            new CleaningParentViewModel(package)
+                                {
+                                    Children = new OptionsPageViewModel[]
+                                                   {
+                                                       new CleaningGeneralViewModel(package),
+                                                       new CleaningFileTypesViewModel(package),
+                                                       new CleaningVisualStudioViewModel(package),
+                                                       new CleaningInsertViewModel(package),
+                                                       new CleaningRemoveViewModel(package),
+                                                       new CleaningUpdateViewModel(package),
+                                                       new CleaningFormatCommentsViewModel()
+                                                   }
+                                },
+                            new CollapsingViewModel(package),
+                            new DiggingViewModel(package),
+                            new ProgressingViewModel(package),
+                            new ReorganizingViewModel(package),
+                            new SwitchingViewModel(package),
+                            new CompatibilityViewModel(package),
+                        };
+
+            SelectedPage = Pages.Flatten().FirstOrDefault(x => x.GetType() == (initiallySelectedPageType ?? typeof(GeneralViewModel)));
+        }
+
+        #endregion Constructors
+
+        #region Properties
+
+        private bool? _dialogResult;
+
+        /// <summary>
+        /// Gets or sets the dialog result.
+        /// </summary>
+        public bool? DialogResult
+        {
+            get { return _dialogResult; }
+            set
+            {
+                if (_dialogResult != value)
+                {
+                    _dialogResult = value;
+                    NotifyPropertyChanged("DialogResult");
+                }
+            }
+        }
+
+        private bool _hasChanges;
+
+        /// <summary>
+        /// Gets or sets a flag indicating if there are any changes that need to be saved.
+        /// </summary>
+        public bool HasChanges
+        {
+            get { return _hasChanges; }
+            set
+            {
+                if (_hasChanges != value)
+                {
+                    _hasChanges = value;
+                    NotifyPropertyChanged("HasChanges");
+                    SaveCommand.RaiseCanExecuteChanged();
+                }
+            }
+        }
+
+        private IEnumerable<OptionsPageViewModel> _pages;
+
+        /// <summary>
+        /// Gets or sets the option pages.
+        /// </summary>
+        public IEnumerable<OptionsPageViewModel> Pages
+        {
+            get { return _pages; }
+            set
+            {
+                if (_pages != value)
+                {
+                    foreach (var oldPage in (_pages ?? Enumerable.Empty<OptionsPageViewModel>()).Flatten())
+                    {
+                        oldPage.PropertyChanged -= OnPagePropertyChanged;
+                    }
+
+                    _pages = value;
+                    NotifyPropertyChanged("Pages");
+
+                    foreach (var newPage in (_pages ?? Enumerable.Empty<OptionsPageViewModel>()).Flatten())
+                    {
+                        newPage.PropertyChanged += OnPagePropertyChanged;
+                    }
+                }
+            }
+        }
+
+        private OptionsPageViewModel _selectedPage;
+
+        /// <summary>
+        /// Gets or sets the selected option page.
+        /// </summary>
+        public OptionsPageViewModel SelectedPage
+        {
+            get { return _selectedPage; }
+            set
+            {
+                if (_selectedPage != value)
+                {
+                    _selectedPage = value;
+                    NotifyPropertyChanged("SelectedPage");
+                }
+            }
+        }
+
+        /// <summary>
+        /// Gets or sets the hosting package.
+        /// </summary>
+        public CodeMaidPackage Package { get; private set; }
+
+        #endregion Properties
+
+        #region Export Command
+
+        private DelegateCommand _exportCommand;
+
+        /// <summary>
+        /// Gets the export command.
+        /// </summary>
+        public DelegateCommand ExportCommand
+        {
+            get { return _exportCommand ?? (_exportCommand = new DelegateCommand(OnExportCommandExecuted)); }
+        }
+
+        /// <summary>
+        /// Called when the <see cref="ExportCommand"/> is executed.
+        /// </summary>
+        /// <param name="parameter">The command parameter.</param>
+        private void OnExportCommandExecuted(object parameter)
+        {
+            // Always save first, forcing the configuration file to be created if it does not exist yet.
+            Save();
+
+            // Prompt the user for the settings file name and location.
+            var dialog = new Microsoft.Win32.SaveFileDialog
+                             {
+                                 Title = "CodeMaid: Export Settings",
+                                 FileName = "CodeMaid",
+                                 DefaultExt = ".settings",
+                                 Filter = "Settings files (*.settings)|*.settings|All Files (*.*)|*.*"
+                             };
+
+            if (dialog.ShowDialog() == true)
+            {
+                try
+                {
+                    var config = ConfigurationManager.OpenExeConfiguration(ConfigurationUserLevel.PerUserRoamingAndLocal);
+                    config.SaveAs(dialog.FileName, ConfigurationSaveMode.Full, true);
+
+                    MessageBox.Show(string.Format("CodeMaid has successfully exported settings to '{0}'.", dialog.FileName),
+                                    "CodeMaid: Export Settings Successful", MessageBoxButton.OK, MessageBoxImage.Information);
+                }
+                catch (Exception ex)
+                {
+                    OutputWindowHelper.WriteLine("CodeMaid was unable to export settings: " + ex);
+                    MessageBox.Show("CodeMaid was unable to export settings.  See output window for more details.",
+                                    "CodeMaid: Export Settings Unsuccessful", MessageBoxButton.OK, MessageBoxImage.Error);
+                }
+            }
+        }
+
+        #endregion Export Command
+
+        #region Import Command
+
+        private DelegateCommand _importCommand;
+
+        /// <summary>
+        /// Gets the import command.
+        /// </summary>
+        public DelegateCommand ImportCommand
+        {
+            get { return _importCommand ?? (_importCommand = new DelegateCommand(OnImportCommandExecuted)); }
+        }
+
+        /// <summary>
+        /// Called when the <see cref="ImportCommand"/> is executed.
+        /// </summary>
+        /// <param name="parameter">The command parameter.</param>
+        private void OnImportCommandExecuted(object parameter)
+        {
+            // Prompt the user for the settings file to import.
+            var dialog = new Microsoft.Win32.OpenFileDialog
+                             {
+                                 Title = "CodeMaid: Import Settings",
+                                 DefaultExt = ".settings",
+                                 Filter = "Settings files (*.settings)|*.settings|All Files (*.*)|*.*",
+                                 CheckFileExists = true
+                             };
+
+            if (dialog.ShowDialog() == true)
+            {
+                try
+                {
+                    // Always save first, forcing the configuration file to be created if it does not exist yet.
+                    Save();
+
+                    var sectionName = Settings.Default.Context["GroupName"].ToString();
+                    var xDocument = XDocument.Load(dialog.FileName);
+                    var settings = xDocument.XPathSelectElements("//" + sectionName);
+
+                    var config = ConfigurationManager.OpenExeConfiguration(ConfigurationUserLevel.PerUserRoamingAndLocal);
+                    config.GetSectionGroup("userSettings")
+                          .Sections[sectionName]
+                          .SectionInformation
+                          .SetRawXml(settings.Single().ToString());
+                    config.Save(ConfigurationSaveMode.Modified);
+                    ConfigurationManager.RefreshSection("userSettings");
+
+                    Settings.Default.Reload();
+                    ReloadPagesFromSettings();
+
+                    MessageBox.Show(string.Format("CodeMaid has successfully imported settings from '{0}'.", dialog.FileName),
+                                    "CodeMaid: Import Settings Successful", MessageBoxButton.OK, MessageBoxImage.Information);
+                }
+                catch (Exception ex)
+                {
+                    OutputWindowHelper.WriteLine("CodeMaid was unable to import settings: " + ex);
+                    MessageBox.Show("CodeMaid was unable to import settings.  See output window for more details.",
+                                    "CodeMaid: Import Settings Unsuccessful", MessageBoxButton.OK, MessageBoxImage.Error);
+                }
+            }
+        }
+
+        #endregion Import Command
+
+        #region ResetToDefaults Command
+
+        private DelegateCommand _resetToDefaultsCommand;
+
+        /// <summary>
+        /// Gets the reset to defaults command.
+        /// </summary>
+        public DelegateCommand ResetToDefaultsCommand
+        {
+            get { return _resetToDefaultsCommand ?? (_resetToDefaultsCommand = new DelegateCommand(OnResetToDefaultsCommandExecuted)); }
+        }
+
+        /// <summary>
+        /// Called when the <see cref="ResetToDefaultsCommand"/> is executed.
+        /// </summary>
+        /// <param name="parameter">The command parameter.</param>
+        private void OnResetToDefaultsCommandExecuted(object parameter)
+        {
+            var result = MessageBox.Show(@"Are you sure you want all settings to be reset to their defaults?" + Environment.NewLine +
+                                         @"This action cannot be undone.",
+                                         @"CodeMaid: Confirmation For Reset All Settings",
+                                         MessageBoxButton.YesNo, MessageBoxImage.Question, MessageBoxResult.No);
+
+            if (result == MessageBoxResult.Yes)
+            {
+                Settings.Default.Reset();
+
+                // Save is redundant, but used to trigger external events.
+                Settings.Default.Save();
+
+                ReloadPagesFromSettings();
+            }
+        }
+
+        #endregion ResetToDefaults Command
+
+        #region Save Command
+
+        private DelegateCommand _saveCommand;
+
+        /// <summary>
+        /// Gets the save command.
+        /// </summary>
+        public DelegateCommand SaveCommand
+        {
+            get { return _saveCommand ?? (_saveCommand = new DelegateCommand(OnSaveCommandExecuted, OnSaveCommandCanExecute)); }
+        }
+
+        /// <summary>
+        /// Called when the <see cref="SaveCommand"/> needs to determine if it can execute.
+        /// </summary>
+        /// <param name="parameter">The command parameter.</param>
+        /// <returns>True if the command can execute, otherwise false.</returns>
+        private bool OnSaveCommandCanExecute(object parameter)
+        {
+            return HasChanges;
+        }
+
+        /// <summary>
+        /// Called when the <see cref="SaveCommand"/> is executed.
+        /// </summary>
+        /// <param name="parameter">The command parameter.</param>
+        private void OnSaveCommandExecuted(object parameter)
+        {
+            Save();
+            DialogResult = true;
+        }
+
+        /// <summary>
+        /// Saves the current settings.
+        /// </summary>
+        private void Save()
+        {
+            foreach (var optionsPageViewModel in Pages.Flatten())
+            {
+                optionsPageViewModel.SaveSettings();
+            }
+
+            Settings.Default.Save();
+            HasChanges = false;
+        }
+
+        #endregion Save Command
+
+        #region Cancel Command
+
+        private DelegateCommand _cancelCommand;
+
+        /// <summary>
+        /// Gets the cancel command.
+        /// </summary>
+        public DelegateCommand CancelCommand
+        {
+            get { return _cancelCommand ?? (_cancelCommand = new DelegateCommand(OnCancelCommandExecuted)); }
+        }
+
+        /// <summary>
+        /// Called when the <see cref="CancelCommand"/> is executed.
+        /// </summary>
+        /// <param name="parameter">The command parameter.</param>
+        private void OnCancelCommandExecuted(object parameter)
+        {
+            DialogResult = false;
+        }
+
+        #endregion Cancel Command
+
+        #region Methods
+
+        /// <summary>
+        /// Called when a page has raised a PropertyChanged event.
+        /// </summary>
+        /// <param name="sender">The sender.</param>
+        /// <param name="e">The <see cref="System.ComponentModel.PropertyChangedEventArgs"/> instance containing the event data.</param>
+        private void OnPagePropertyChanged(object sender, PropertyChangedEventArgs e)
+        {
+            HasChanges = true;
+        }
+
+        /// <summary>
+        /// Reloads the option pages from settings.
+        /// </summary>
+        private void ReloadPagesFromSettings()
+        {
+            foreach (var optionsPageViewModel in Pages.Flatten())
+            {
+                optionsPageViewModel.LoadSettings();
+            }
+
+            HasChanges = false;
+        }
+
+        #endregion Methods
+    }
 }