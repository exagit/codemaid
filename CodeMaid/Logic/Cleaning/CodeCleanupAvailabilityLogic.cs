--- conflicted
+++ resolved
@@ -1,384 +1,378 @@
-#region CodeMaid is Copyright 2007-2015 Steve Cadwallader.
-
-// CodeMaid is free software: you can redistribute it and/or modify it under the terms of the GNU
-// Lesser General Public License version 3 as published by the Free Software Foundation.
-//
-// CodeMaid is distributed in the hope that it will be useful, but WITHOUT ANY WARRANTY; without
-// even the implied warranty of MERCHANTABILITY or FITNESS FOR A PARTICULAR PURPOSE. See the GNU
-// Lesser General Public License for more details <http://www.gnu.org/licenses/>.
-
-#endregion CodeMaid is Copyright 2007-2015 Steve Cadwallader.
-
-using EnvDTE;
-using Microsoft.VisualStudio.Package;
-using SteveCadwallader.CodeMaid.Helpers;
-using SteveCadwallader.CodeMaid.Properties;
-using SteveCadwallader.CodeMaid.UI.Dialogs.Prompts;
-using SteveCadwallader.CodeMaid.UI.Enumerations;
-using System;
-using System.Collections.Generic;
-using System.IO;
-using System.Linq;
-using System.Text.RegularExpressions;
-
-namespace SteveCadwallader.CodeMaid.Logic.Cleaning
-{
-    /// <summary>
-    /// A class for determining if cleanup can/should occur on specified items.
-    /// </summary>
-    internal class CodeCleanupAvailabilityLogic
-    {
-        #region Fields
-
-        private readonly CodeMaidPackage _package;
-
-        private readonly CachedSettingSet<string> _cleanupExclusions =
-            new CachedSettingSet<string>(() => Settings.Default.Cleaning_ExclusionExpression,
-                                         expression =>
-                                         expression.Split(new[] { "||" }, StringSplitOptions.RemoveEmptyEntries)
-                                                   .Select(x => x.Trim().ToLower())
-                                                   .Where(y => !string.IsNullOrEmpty(y))
-                                                   .ToList());
-
-        private EditorFactory _editorFactory;
-
-        #endregion Fields
-
-        #region Constructors
-
-        /// <summary>
-        /// The singleton instance of the <see cref="CodeCleanupAvailabilityLogic" /> class.
-        /// </summary>
-        private static CodeCleanupAvailabilityLogic _instance;
-
-        /// <summary>
-        /// Gets an instance of the <see cref="CodeCleanupAvailabilityLogic" /> class.
-        /// </summary>
-        /// <param name="package">The hosting package.</param>
-        /// <returns>An instance of the <see cref="CodeCleanupAvailabilityLogic" /> class.</returns>
-        internal static CodeCleanupAvailabilityLogic GetInstance(CodeMaidPackage package)
-        {
-            return _instance ?? (_instance = new CodeCleanupAvailabilityLogic(package));
-        }
-
-        /// <summary>
-        /// Initializes a new instance of the <see cref="CodeCleanupAvailabilityLogic" /> class.
-        /// </summary>
-        /// <param name="package">The hosting package.</param>
-        private CodeCleanupAvailabilityLogic(CodeMaidPackage package)
-        {
-            _package = package;
-        }
-
-        #endregion Constructors
-
-        #region Properties
-
-        /// <summary>
-        /// Gets a set of cleanup exclusion filters.
-        /// </summary>
-        private IEnumerable<string> CleanupExclusions => _cleanupExclusions.Value;
-
-        /// <summary>
-        /// A default editor factory, used for its knowledge of language service-extension mappings.
-        /// </summary>
-        private EditorFactory EditorFactory => _editorFactory ?? (_editorFactory = new EditorFactory());
-
-        #endregion Properties
-
-        #region Internal Methods
-
-        /// <summary>
-        /// Determines if the specified document can be cleaned up.
-        /// </summary>
-        /// <param name="document">The document.</param>
-        /// <param name="allowUserPrompts">A flag indicating if user prompts should be allowed.</param>
-        /// <returns>True if item can be cleaned up, otherwise false.</returns>
-        internal bool CanCleanup(Document document, bool allowUserPrompts = false)
-        {
-            return IsCleanupEnvironmentAvailable() &&
-                   document != null &&
-                   IsDocumentLanguageIncludedByOptions(document) &&
-                   !IsDocumentExcludedBecauseExternal(document, allowUserPrompts) &&
-                   !IsFileNameExcludedByOptions(document.FullName) &&
-                   !IsParentCodeGeneratorExcludedByOptions(document);
-        }
-
-        /// <summary>
-        /// Determines if the specified project item can be cleaned up.
-        /// </summary>
-        /// <param name="projectItem">The project item.</param>
-        /// <returns>True if item can be cleaned up, otherwise false.</returns>
-        internal bool CanCleanup(ProjectItem projectItem)
-        {
-            return IsCleanupEnvironmentAvailable() &&
-                   projectItem != null &&
-                   projectItem.IsPhysicalFile() &&
-                   IsProjectItemLanguageIncludedByOptions(projectItem) &&
-                   !IsFileNameExcludedByOptions(projectItem) &&
-                   !IsParentCodeGeneratorExcludedByOptions(projectItem);
-        }
-
-        /// <summary>
-        /// Determines whether the environment is in a valid state for cleanup.
-        /// </summary>
-        /// <returns>True if cleanup can occur, false otherwise.</returns>
-        internal bool IsCleanupEnvironmentAvailable()
-        {
-            return _package.IDE.Debugger.CurrentMode == dbgDebugMode.dbgDesignMode;
-        }
-
-        #endregion Internal Methods
-
-        #region Private Methods
-
-        /// <summary>
-        /// Attempts to get the file extension for the specified project item, otherwise an empty string.
-        /// </summary>
-        /// <param name="projectItem">The project item.</param>
-        /// <returns>The file extension, otherwise an empty string.</returns>
-        private static string GetProjectItemExtension(ProjectItem projectItem)
-        {
-            try
-            {
-                return Path.GetExtension(projectItem.Name) ?? string.Empty;
-            }
-            catch (Exception)
-            {
-                return string.Empty;
-            }
-        }
-
-        /// <summary>
-        /// Determines whether the specified document should be excluded because it is external to
-        /// the solution. Conditionally includes prompting the user.
-        /// </summary>
-        /// <param name="document">The document.</param>
-        /// <param name="allowUserPrompts">A flag indicating if user prompts should be allowed.</param>
-        /// <returns>
-        /// True if document should be excluded because it is external to the solution, otherwise false.
-        /// </returns>
-        private bool IsDocumentExcludedBecauseExternal(Document document, bool allowUserPrompts)
-        {
-            if (!document.IsExternal()) return false;
-
-            switch ((AskYesNo)Settings.Default.Cleaning_PerformPartialCleanupOnExternal)
-            {
-                case AskYesNo.Ask:
-                    if (allowUserPrompts)
-                    {
-                        return !PromptUserAboutCleaningExternalFiles(document);
-                    }
-                    break;
-
-                case AskYesNo.Yes:
-                    return false;
-
-                case AskYesNo.No:
-                    return true;
-            }
-
-            // If unresolved, defer exclusion for now.
-            return false;
-        }
-
-        /// <summary>
-        /// Determines whether the language for the specified document is included by options.
-        /// </summary>
-        /// <param name="document">The document.</param>
-        /// <returns>True if the document language is included, otherwise false.</returns>
-        private bool IsDocumentLanguageIncludedByOptions(Document document)
-        {
-            var projectItem = document.ProjectItem;
-            var extension = GetProjectItemExtension(projectItem);
-            if (extension.Equals(".php", StringComparison.CurrentCultureIgnoreCase))
-            {
-                // Make an exception for PHP files - they may incorrectly return the HTML
-                // language service.
-                return Settings.Default.Cleaning_IncludePHP;
-            }
-
-            switch (document.Language)
-            {
-                case "Basic": return Settings.Default.Cleaning_IncludeVB;
-                case "CSharp": return Settings.Default.Cleaning_IncludeCSharp;
-                case "C/C++": return Settings.Default.Cleaning_IncludeCPlusPlus;
-                case "CSS": return Settings.Default.Cleaning_IncludeCSS;
-                case "F#": return Settings.Default.Cleaning_IncludeFSharp;
-                case "HTML":
-                case "HTMLX": return Settings.Default.Cleaning_IncludeHTML;
-                case "JavaScript":
-                case "JScript":
-                case "Node.js": return Settings.Default.Cleaning_IncludeJavaScript;
-                case "JSON": return Settings.Default.Cleaning_IncludeJSON;
-                case "LESS": return Settings.Default.Cleaning_IncludeLESS;
-                case "SCSS": return Settings.Default.Cleaning_IncludeSCSS;
-                case "TypeScript": return Settings.Default.Cleaning_IncludeTypeScript;
-                case "XAML": return Settings.Default.Cleaning_IncludeXAML;
-                case "XML": return Settings.Default.Cleaning_IncludeXML;
-                default:
-                    OutputWindowHelper.DiagnosticWriteLine(
-                        string.Format("CodeCleanupAvailabilityLogic.IsDocumentLanguageIncludedByOptions picked up an unrecognized document language '{0}'", document.Language));
-                    return false;
-            }
-        }
-
-        /// <summary>
-        /// Determines whether the specified project item has a filename which is excluded by options.
-        /// </summary>
-        /// <param name="projectItem">The project item.</param>
-        /// <returns>True if the project item has a filename which is excluded, otherwise false.</returns>
-        private bool IsFileNameExcludedByOptions(ProjectItem projectItem)
-        {
-            try
-            {
-                return IsFileNameExcludedByOptions(projectItem.FileNames[1]);
-            }
-            catch (Exception)
-            {
-                // Guard in case FileNames is ever invalid as there isn't a way to test the collection.
-                return false;
-            }
-        }
-
-        /// <summary>
-        /// Determines whether the specified filename is excluded by options.
-        /// </summary>
-        /// <param name="filename">The filename.</param>
-        /// <returns>True if the filename is excluded, otherwise false.</returns>
-        private bool IsFileNameExcludedByOptions(string filename)
-        {
-            if (string.IsNullOrEmpty(filename))
-            {
-                return false;
-            }
-
-            var cleanupExclusions = CleanupExclusions;
-            if (cleanupExclusions == null)
-            {
-                return false;
-            }
-
-            return cleanupExclusions.Any(cleanupExclusion => Regex.IsMatch(filename, cleanupExclusion, RegexOptions.IgnoreCase));
-        }
-
-        /// <summary>
-        /// Determines whether the specified document has a parent item that is a code generator
-        /// which is excluded by options.
-        /// </summary>
-        /// <param name="document">The document.</param>
-        /// <returns>True if the parent is excluded by options, otherwise false.</returns>
-        private static bool IsParentCodeGeneratorExcludedByOptions(Document document)
-        {
-            if (document == null) return false;
-
-            return IsParentCodeGeneratorExcludedByOptions(document.ProjectItem);
-        }
-
-        /// <summary>
-        /// Determines whether the specified project item has a parent item that is a code generator
-        /// which is excluded by options.
-        /// </summary>
-        /// <param name="projectItem">The project item.</param>
-        /// <returns>True if the parent is excluded by options, otherwise false.</returns>
-        private static bool IsParentCodeGeneratorExcludedByOptions(ProjectItem projectItem)
-        {
-<<<<<<< HEAD
-            if (projectItem == null) return false;
-
-            var parentProjectItem = projectItem.GetParentProjectItem();
-=======
-            var parentProjectItem = projectItem?.Collection?.Parent as ProjectItem;
->>>>>>> 17e1ec79
-            if (parentProjectItem == null) return false;
-
-            var extension = GetProjectItemExtension(parentProjectItem);
-            if (extension.Equals(".tt", StringComparison.CurrentCultureIgnoreCase))
-            {
-                return Settings.Default.Cleaning_ExcludeT4GeneratedCode;
-            }
-
-            return false;
-        }
-
-        /// <summary>
-        /// Determines whether the language for the specified project item is included by options.
-        /// </summary>
-        /// <param name="projectItem">The project item.</param>
-        /// <returns>True if the document language is included, otherwise false.</returns>
-        private bool IsProjectItemLanguageIncludedByOptions(ProjectItem projectItem)
-        {
-            var extension = GetProjectItemExtension(projectItem);
-            if (extension.Equals(".js", StringComparison.CurrentCultureIgnoreCase))
-            {
-                // Make an exception for JavaScript files - they may incorrectly return the HTML
-                // language service.
-                return Settings.Default.Cleaning_IncludeJavaScript;
-            }
-
-            var languageService = EditorFactory.GetLanguageService(extension);
-            var languageServiceGuid = languageService?.ToLowerInvariant();
-            switch (languageServiceGuid)
-            {
-                case "{694dd9b6-b865-4c5b-ad85-86356e9c88dc}": return Settings.Default.Cleaning_IncludeCSharp;
-                case "{b2f072b0-abc1-11d0-9d62-00c04fd9dfd9}": return Settings.Default.Cleaning_IncludeCPlusPlus;
-                case "{a764e898-518d-11d2-9a89-00c04f79efc3}": return Settings.Default.Cleaning_IncludeCSS;
-                case "{bc6dd5a5-d4d6-4dab-a00d-a51242dbaf1b}": return Settings.Default.Cleaning_IncludeFSharp;
-                case "{9bbfd173-9770-47dc-b191-651b7ff493cd}":
-                case "{58e975a0-f8fe-11d2-a6ae-00104bcc7269}": return Settings.Default.Cleaning_IncludeHTML;
-                case "{59e2f421-410a-4fc9-9803-1f4e79216be8}": return Settings.Default.Cleaning_IncludeJavaScript;
-                case "{71d61d27-9011-4b17-9469-d20f798fb5c0}": return Settings.Default.Cleaning_IncludeJavaScript;
-                case "{18588c2a-9945-44ad-9894-b271babc0582}": return Settings.Default.Cleaning_IncludeJSON;
-                case "{7b22909e-1b53-4cc7-8c2b-1f5c5039693a}": return Settings.Default.Cleaning_IncludeLESS;
-                case "{16b0638d-251a-4705-98d2-5251112c4139}": return Settings.Default.Cleaning_IncludePHP;
-                case "{5fa499f6-2cec-435b-bfce-53bbe29f37f6}": return Settings.Default.Cleaning_IncludeSCSS;
-                case "{4a0dddb5-7a95-4fbf-97cc-616d07737a77}": return Settings.Default.Cleaning_IncludeTypeScript;
-                case "{e34acdc0-baae-11d0-88bf-00a0c9110049}": return Settings.Default.Cleaning_IncludeVB;
-                case "{cd53c9a1-6bc2-412b-be36-cc715ed8dd41}":
-                case "{c9164055-039b-4669-832d-f257bd5554d4}": return Settings.Default.Cleaning_IncludeXAML;
-                case "{f6819a78-a205-47b5-be1c-675b3c7f0b8e}": return Settings.Default.Cleaning_IncludeXML;
-                default:
-                    OutputWindowHelper.DiagnosticWriteLine(
-                        string.Format("CodeCleanupAvailabilityLogic.IsProjectItemLanguageIncludedByOptions picked up an unrecognized language service guid '{0}'", languageServiceGuid));
-                    return false;
-            }
-        }
-
-        /// <summary>
-        /// Prompts the user about cleaning up external files.
-        /// </summary>
-        /// <param name="document">The document.</param>
-        /// <returns>True if external files should be cleaned, otherwise false.</returns>
-        private static bool PromptUserAboutCleaningExternalFiles(Document document)
-        {
-            var viewModel = new YesNoPromptViewModel
-            {
-                Title = @"CodeMaid: Cleanup External File",
-                Message = document.Name + " is not in the solution so some cleanup actions may be unavailable." +
-                          Environment.NewLine + Environment.NewLine +
-                          "Do you want to perform a partial cleanup?",
-                CanRemember = true
-            };
-
-            var window = new YesNoPromptWindow { DataContext = viewModel };
-            var response = window.ShowModal();
-
-            if (!response.HasValue)
-            {
-                return false;
-            }
-
-            if (viewModel.Remember)
-            {
-                var preference = (int)(response.Value ? AskYesNo.Yes : AskYesNo.No);
-
-                Settings.Default.Cleaning_PerformPartialCleanupOnExternal = preference;
-                Settings.Default.Save();
-            }
-
-            return response.Value;
-        }
-
-        #endregion Private Methods
-    }
+#region CodeMaid is Copyright 2007-2015 Steve Cadwallader.
+
+// CodeMaid is free software: you can redistribute it and/or modify it under the terms of the GNU
+// Lesser General Public License version 3 as published by the Free Software Foundation.
+//
+// CodeMaid is distributed in the hope that it will be useful, but WITHOUT ANY WARRANTY; without
+// even the implied warranty of MERCHANTABILITY or FITNESS FOR A PARTICULAR PURPOSE. See the GNU
+// Lesser General Public License for more details <http://www.gnu.org/licenses/>.
+
+#endregion CodeMaid is Copyright 2007-2015 Steve Cadwallader.
+
+using EnvDTE;
+using Microsoft.VisualStudio.Package;
+using SteveCadwallader.CodeMaid.Helpers;
+using SteveCadwallader.CodeMaid.Properties;
+using SteveCadwallader.CodeMaid.UI.Dialogs.Prompts;
+using SteveCadwallader.CodeMaid.UI.Enumerations;
+using System;
+using System.Collections.Generic;
+using System.IO;
+using System.Linq;
+using System.Text.RegularExpressions;
+
+namespace SteveCadwallader.CodeMaid.Logic.Cleaning
+{
+    /// <summary>
+    /// A class for determining if cleanup can/should occur on specified items.
+    /// </summary>
+    internal class CodeCleanupAvailabilityLogic
+    {
+        #region Fields
+
+        private readonly CodeMaidPackage _package;
+
+        private readonly CachedSettingSet<string> _cleanupExclusions =
+            new CachedSettingSet<string>(() => Settings.Default.Cleaning_ExclusionExpression,
+                                         expression =>
+                                         expression.Split(new[] { "||" }, StringSplitOptions.RemoveEmptyEntries)
+                                                   .Select(x => x.Trim().ToLower())
+                                                   .Where(y => !string.IsNullOrEmpty(y))
+                                                   .ToList());
+
+        private EditorFactory _editorFactory;
+
+        #endregion Fields
+
+        #region Constructors
+
+        /// <summary>
+        /// The singleton instance of the <see cref="CodeCleanupAvailabilityLogic" /> class.
+        /// </summary>
+        private static CodeCleanupAvailabilityLogic _instance;
+
+        /// <summary>
+        /// Gets an instance of the <see cref="CodeCleanupAvailabilityLogic" /> class.
+        /// </summary>
+        /// <param name="package">The hosting package.</param>
+        /// <returns>An instance of the <see cref="CodeCleanupAvailabilityLogic" /> class.</returns>
+        internal static CodeCleanupAvailabilityLogic GetInstance(CodeMaidPackage package)
+        {
+            return _instance ?? (_instance = new CodeCleanupAvailabilityLogic(package));
+        }
+
+        /// <summary>
+        /// Initializes a new instance of the <see cref="CodeCleanupAvailabilityLogic" /> class.
+        /// </summary>
+        /// <param name="package">The hosting package.</param>
+        private CodeCleanupAvailabilityLogic(CodeMaidPackage package)
+        {
+            _package = package;
+        }
+
+        #endregion Constructors
+
+        #region Properties
+
+        /// <summary>
+        /// Gets a set of cleanup exclusion filters.
+        /// </summary>
+        private IEnumerable<string> CleanupExclusions => _cleanupExclusions.Value;
+
+        /// <summary>
+        /// A default editor factory, used for its knowledge of language service-extension mappings.
+        /// </summary>
+        private EditorFactory EditorFactory => _editorFactory ?? (_editorFactory = new EditorFactory());
+
+        #endregion Properties
+
+        #region Internal Methods
+
+        /// <summary>
+        /// Determines if the specified document can be cleaned up.
+        /// </summary>
+        /// <param name="document">The document.</param>
+        /// <param name="allowUserPrompts">A flag indicating if user prompts should be allowed.</param>
+        /// <returns>True if item can be cleaned up, otherwise false.</returns>
+        internal bool CanCleanup(Document document, bool allowUserPrompts = false)
+        {
+            return IsCleanupEnvironmentAvailable() &&
+                   document != null &&
+                   IsDocumentLanguageIncludedByOptions(document) &&
+                   !IsDocumentExcludedBecauseExternal(document, allowUserPrompts) &&
+                   !IsFileNameExcludedByOptions(document.FullName) &&
+                   !IsParentCodeGeneratorExcludedByOptions(document);
+        }
+
+        /// <summary>
+        /// Determines if the specified project item can be cleaned up.
+        /// </summary>
+        /// <param name="projectItem">The project item.</param>
+        /// <returns>True if item can be cleaned up, otherwise false.</returns>
+        internal bool CanCleanup(ProjectItem projectItem)
+        {
+            return IsCleanupEnvironmentAvailable() &&
+                   projectItem != null &&
+                   projectItem.IsPhysicalFile() &&
+                   IsProjectItemLanguageIncludedByOptions(projectItem) &&
+                   !IsFileNameExcludedByOptions(projectItem) &&
+                   !IsParentCodeGeneratorExcludedByOptions(projectItem);
+        }
+
+        /// <summary>
+        /// Determines whether the environment is in a valid state for cleanup.
+        /// </summary>
+        /// <returns>True if cleanup can occur, false otherwise.</returns>
+        internal bool IsCleanupEnvironmentAvailable()
+        {
+            return _package.IDE.Debugger.CurrentMode == dbgDebugMode.dbgDesignMode;
+        }
+
+        #endregion Internal Methods
+
+        #region Private Methods
+
+        /// <summary>
+        /// Attempts to get the file extension for the specified project item, otherwise an empty string.
+        /// </summary>
+        /// <param name="projectItem">The project item.</param>
+        /// <returns>The file extension, otherwise an empty string.</returns>
+        private static string GetProjectItemExtension(ProjectItem projectItem)
+        {
+            try
+            {
+                return Path.GetExtension(projectItem.Name) ?? string.Empty;
+            }
+            catch (Exception)
+            {
+                return string.Empty;
+            }
+        }
+
+        /// <summary>
+        /// Determines whether the specified document should be excluded because it is external to
+        /// the solution. Conditionally includes prompting the user.
+        /// </summary>
+        /// <param name="document">The document.</param>
+        /// <param name="allowUserPrompts">A flag indicating if user prompts should be allowed.</param>
+        /// <returns>
+        /// True if document should be excluded because it is external to the solution, otherwise false.
+        /// </returns>
+        private bool IsDocumentExcludedBecauseExternal(Document document, bool allowUserPrompts)
+        {
+            if (!document.IsExternal()) return false;
+
+            switch ((AskYesNo)Settings.Default.Cleaning_PerformPartialCleanupOnExternal)
+            {
+                case AskYesNo.Ask:
+                    if (allowUserPrompts)
+                    {
+                        return !PromptUserAboutCleaningExternalFiles(document);
+                    }
+                    break;
+
+                case AskYesNo.Yes:
+                    return false;
+
+                case AskYesNo.No:
+                    return true;
+            }
+
+            // If unresolved, defer exclusion for now.
+            return false;
+        }
+
+        /// <summary>
+        /// Determines whether the language for the specified document is included by options.
+        /// </summary>
+        /// <param name="document">The document.</param>
+        /// <returns>True if the document language is included, otherwise false.</returns>
+        private bool IsDocumentLanguageIncludedByOptions(Document document)
+        {
+            var projectItem = document.ProjectItem;
+            var extension = GetProjectItemExtension(projectItem);
+            if (extension.Equals(".php", StringComparison.CurrentCultureIgnoreCase))
+            {
+                // Make an exception for PHP files - they may incorrectly return the HTML
+                // language service.
+                return Settings.Default.Cleaning_IncludePHP;
+            }
+
+            switch (document.Language)
+            {
+                case "Basic": return Settings.Default.Cleaning_IncludeVB;
+                case "CSharp": return Settings.Default.Cleaning_IncludeCSharp;
+                case "C/C++": return Settings.Default.Cleaning_IncludeCPlusPlus;
+                case "CSS": return Settings.Default.Cleaning_IncludeCSS;
+                case "F#": return Settings.Default.Cleaning_IncludeFSharp;
+                case "HTML":
+                case "HTMLX": return Settings.Default.Cleaning_IncludeHTML;
+                case "JavaScript":
+                case "JScript":
+                case "Node.js": return Settings.Default.Cleaning_IncludeJavaScript;
+                case "JSON": return Settings.Default.Cleaning_IncludeJSON;
+                case "LESS": return Settings.Default.Cleaning_IncludeLESS;
+                case "SCSS": return Settings.Default.Cleaning_IncludeSCSS;
+                case "TypeScript": return Settings.Default.Cleaning_IncludeTypeScript;
+                case "XAML": return Settings.Default.Cleaning_IncludeXAML;
+                case "XML": return Settings.Default.Cleaning_IncludeXML;
+                default:
+                    OutputWindowHelper.DiagnosticWriteLine(
+                        string.Format("CodeCleanupAvailabilityLogic.IsDocumentLanguageIncludedByOptions picked up an unrecognized document language '{0}'", document.Language));
+                    return false;
+            }
+        }
+
+        /// <summary>
+        /// Determines whether the specified project item has a filename which is excluded by options.
+        /// </summary>
+        /// <param name="projectItem">The project item.</param>
+        /// <returns>True if the project item has a filename which is excluded, otherwise false.</returns>
+        private bool IsFileNameExcludedByOptions(ProjectItem projectItem)
+        {
+            try
+            {
+                return IsFileNameExcludedByOptions(projectItem.FileNames[1]);
+            }
+            catch (Exception)
+            {
+                // Guard in case FileNames is ever invalid as there isn't a way to test the collection.
+                return false;
+            }
+        }
+
+        /// <summary>
+        /// Determines whether the specified filename is excluded by options.
+        /// </summary>
+        /// <param name="filename">The filename.</param>
+        /// <returns>True if the filename is excluded, otherwise false.</returns>
+        private bool IsFileNameExcludedByOptions(string filename)
+        {
+            if (string.IsNullOrEmpty(filename))
+            {
+                return false;
+            }
+
+            var cleanupExclusions = CleanupExclusions;
+            if (cleanupExclusions == null)
+            {
+                return false;
+            }
+
+            return cleanupExclusions.Any(cleanupExclusion => Regex.IsMatch(filename, cleanupExclusion, RegexOptions.IgnoreCase));
+        }
+
+        /// <summary>
+        /// Determines whether the specified document has a parent item that is a code generator
+        /// which is excluded by options.
+        /// </summary>
+        /// <param name="document">The document.</param>
+        /// <returns>True if the parent is excluded by options, otherwise false.</returns>
+        private static bool IsParentCodeGeneratorExcludedByOptions(Document document)
+        {
+            if (document == null) return false;
+
+            return IsParentCodeGeneratorExcludedByOptions(document.ProjectItem);
+        }
+
+        /// <summary>
+        /// Determines whether the specified project item has a parent item that is a code generator
+        /// which is excluded by options.
+        /// </summary>
+        /// <param name="projectItem">The project item.</param>
+        /// <returns>True if the parent is excluded by options, otherwise false.</returns>
+        private static bool IsParentCodeGeneratorExcludedByOptions(ProjectItem projectItem)
+        {
+            var parentProjectItem = projectItem?.GetParentProjectItem();
+            if (parentProjectItem == null) return false;
+
+            var extension = GetProjectItemExtension(parentProjectItem);
+            if (extension.Equals(".tt", StringComparison.CurrentCultureIgnoreCase))
+            {
+                return Settings.Default.Cleaning_ExcludeT4GeneratedCode;
+            }
+
+            return false;
+        }
+
+        /// <summary>
+        /// Determines whether the language for the specified project item is included by options.
+        /// </summary>
+        /// <param name="projectItem">The project item.</param>
+        /// <returns>True if the document language is included, otherwise false.</returns>
+        private bool IsProjectItemLanguageIncludedByOptions(ProjectItem projectItem)
+        {
+            var extension = GetProjectItemExtension(projectItem);
+            if (extension.Equals(".js", StringComparison.CurrentCultureIgnoreCase))
+            {
+                // Make an exception for JavaScript files - they may incorrectly return the HTML
+                // language service.
+                return Settings.Default.Cleaning_IncludeJavaScript;
+            }
+
+            var languageService = EditorFactory.GetLanguageService(extension);
+            var languageServiceGuid = languageService?.ToLowerInvariant();
+            switch (languageServiceGuid)
+            {
+                case "{694dd9b6-b865-4c5b-ad85-86356e9c88dc}": return Settings.Default.Cleaning_IncludeCSharp;
+                case "{b2f072b0-abc1-11d0-9d62-00c04fd9dfd9}": return Settings.Default.Cleaning_IncludeCPlusPlus;
+                case "{a764e898-518d-11d2-9a89-00c04f79efc3}": return Settings.Default.Cleaning_IncludeCSS;
+                case "{bc6dd5a5-d4d6-4dab-a00d-a51242dbaf1b}": return Settings.Default.Cleaning_IncludeFSharp;
+                case "{9bbfd173-9770-47dc-b191-651b7ff493cd}":
+                case "{58e975a0-f8fe-11d2-a6ae-00104bcc7269}": return Settings.Default.Cleaning_IncludeHTML;
+                case "{59e2f421-410a-4fc9-9803-1f4e79216be8}": return Settings.Default.Cleaning_IncludeJavaScript;
+                case "{71d61d27-9011-4b17-9469-d20f798fb5c0}": return Settings.Default.Cleaning_IncludeJavaScript;
+                case "{18588c2a-9945-44ad-9894-b271babc0582}": return Settings.Default.Cleaning_IncludeJSON;
+                case "{7b22909e-1b53-4cc7-8c2b-1f5c5039693a}": return Settings.Default.Cleaning_IncludeLESS;
+                case "{16b0638d-251a-4705-98d2-5251112c4139}": return Settings.Default.Cleaning_IncludePHP;
+                case "{5fa499f6-2cec-435b-bfce-53bbe29f37f6}": return Settings.Default.Cleaning_IncludeSCSS;
+                case "{4a0dddb5-7a95-4fbf-97cc-616d07737a77}": return Settings.Default.Cleaning_IncludeTypeScript;
+                case "{e34acdc0-baae-11d0-88bf-00a0c9110049}": return Settings.Default.Cleaning_IncludeVB;
+                case "{cd53c9a1-6bc2-412b-be36-cc715ed8dd41}":
+                case "{c9164055-039b-4669-832d-f257bd5554d4}": return Settings.Default.Cleaning_IncludeXAML;
+                case "{f6819a78-a205-47b5-be1c-675b3c7f0b8e}": return Settings.Default.Cleaning_IncludeXML;
+                default:
+                    OutputWindowHelper.DiagnosticWriteLine(
+                        string.Format("CodeCleanupAvailabilityLogic.IsProjectItemLanguageIncludedByOptions picked up an unrecognized language service guid '{0}'", languageServiceGuid));
+                    return false;
+            }
+        }
+
+        /// <summary>
+        /// Prompts the user about cleaning up external files.
+        /// </summary>
+        /// <param name="document">The document.</param>
+        /// <returns>True if external files should be cleaned, otherwise false.</returns>
+        private static bool PromptUserAboutCleaningExternalFiles(Document document)
+        {
+            var viewModel = new YesNoPromptViewModel
+            {
+                Title = @"CodeMaid: Cleanup External File",
+                Message = document.Name + " is not in the solution so some cleanup actions may be unavailable." +
+                          Environment.NewLine + Environment.NewLine +
+                          "Do you want to perform a partial cleanup?",
+                CanRemember = true
+            };
+
+            var window = new YesNoPromptWindow { DataContext = viewModel };
+            var response = window.ShowModal();
+
+            if (!response.HasValue)
+            {
+                return false;
+            }
+
+            if (viewModel.Remember)
+            {
+                var preference = (int)(response.Value ? AskYesNo.Yes : AskYesNo.No);
+
+                Settings.Default.Cleaning_PerformPartialCleanupOnExternal = preference;
+                Settings.Default.Save();
+            }
+
+            return response.Value;
+        }
+
+        #endregion Private Methods
+    }
 }