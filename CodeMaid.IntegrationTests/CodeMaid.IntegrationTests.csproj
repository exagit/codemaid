﻿<?xml version="1.0" encoding="utf-8"?>
<Project ToolsVersion="4.0" DefaultTargets="Build" xmlns="http://schemas.microsoft.com/developer/msbuild/2003">
  <PropertyGroup>
    <Configuration Condition=" '$(Configuration)' == '' ">Debug</Configuration>
    <Platform Condition=" '$(Platform)' == '' ">AnyCPU</Platform>
    <ProjectGuid>{756CCDA3-D5E9-44B8-8049-1317B1826776}</ProjectGuid>
    <OutputType>Library</OutputType>
    <AppDesignerFolder>Properties</AppDesignerFolder>
    <RootNamespace>SteveCadwallader.CodeMaid.IntegrationTests</RootNamespace>
    <AssemblyName>SteveCadwallader.CodeMaid.IntegrationTests</AssemblyName>
    <TargetFrameworkVersion>v4.5</TargetFrameworkVersion>
    <FileAlignment>512</FileAlignment>
    <ProjectTypeGuids>{3AC096D0-A1C2-E12C-1390-A8335801FDAB};{FAE04EC0-301F-11D3-BF4B-00C04F79EFBC}</ProjectTypeGuids>
    <VisualStudioVersion Condition="'$(VisualStudioVersion)' == ''">10.0</VisualStudioVersion>
    <VSToolsPath Condition="'$(VSToolsPath)' == ''">$(MSBuildExtensionsPath32)\Microsoft\VisualStudio\v$(VisualStudioVersion)</VSToolsPath>
    <ReferencePath>$(ProgramFiles)\Common Files\microsoft shared\VSTT\$(VisualStudioVersion)\UITestExtensionPackages</ReferencePath>
    <IsCodedUITest>False</IsCodedUITest>
    <TestProjectType>UnitTest</TestProjectType>
    <TargetFrameworkProfile />
  </PropertyGroup>
  <PropertyGroup Condition=" '$(Configuration)|$(Platform)' == 'Debug|AnyCPU' ">
    <DebugSymbols>true</DebugSymbols>
    <DebugType>full</DebugType>
    <Optimize>false</Optimize>
    <OutputPath>bin\Debug\</OutputPath>
    <DefineConstants>DEBUG;TRACE</DefineConstants>
    <ErrorReport>prompt</ErrorReport>
    <WarningLevel>4</WarningLevel>
    <Prefer32Bit>false</Prefer32Bit>
  </PropertyGroup>
  <PropertyGroup Condition=" '$(Configuration)|$(Platform)' == 'Release|AnyCPU' ">
    <DebugType>pdbonly</DebugType>
    <Optimize>true</Optimize>
    <OutputPath>bin\Release\</OutputPath>
    <DefineConstants>TRACE</DefineConstants>
    <ErrorReport>prompt</ErrorReport>
    <WarningLevel>4</WarningLevel>
    <Prefer32Bit>false</Prefer32Bit>
  </PropertyGroup>
  <PropertyGroup>
    <SignAssembly>true</SignAssembly>
    <AssemblyOriginatorKeyFile>..\CodeMaid.snk</AssemblyOriginatorKeyFile>
  </PropertyGroup>
  <ItemGroup>
    <Reference Include="Microsoft.CSharp" />
<<<<<<< HEAD
    <Reference Include="Microsoft.VisualStudio.OLE.Interop, Version=7.1.40304.0, Culture=neutral, PublicKeyToken=b03f5f7f11d50a3a" />
    <Reference Include="Microsoft.VisualStudio.Shell.11.0, Version=12.0.0.0, Culture=neutral, PublicKeyToken=b03f5f7f11d50a3a, processorArchitecture=MSIL" />
    <Reference Include="Microsoft.VisualStudio.Shell.Interop, Version=7.1.40304.0, Culture=neutral, PublicKeyToken=b03f5f7f11d50a3a" />
=======
    <Reference Include="Microsoft.VisualStudio.OLE.Interop, Version=7.1.40304.0, Culture=neutral, PublicKeyToken=b03f5f7f11d50a3a">
      <SpecificVersion>False</SpecificVersion>
    </Reference>
    <Reference Include="Microsoft.VisualStudio.Shell.12.0, Version=12.0.0.0, Culture=neutral, PublicKeyToken=b03f5f7f11d50a3a, processorArchitecture=MSIL">
      <SpecificVersion>False</SpecificVersion>
    </Reference>
    <Reference Include="Microsoft.VisualStudio.Shell.Interop, Version=7.1.40304.0, Culture=neutral, PublicKeyToken=b03f5f7f11d50a3a">
      <SpecificVersion>False</SpecificVersion>
    </Reference>
>>>>>>> 081001f1
    <Reference Include="Microsoft.VisualStudio.Shell.Interop.10.0, Version=10.0.0.0, Culture=neutral, PublicKeyToken=b03f5f7f11d50a3a, processorArchitecture=MSIL">
      <SpecificVersion>False</SpecificVersion>
      <EmbedInteropTypes>True</EmbedInteropTypes>
    </Reference>
    <Reference Include="Microsoft.VisualStudio.Shell.Interop.11.0, Version=11.0.0.0, Culture=neutral, PublicKeyToken=b03f5f7f11d50a3a, processorArchitecture=MSIL">
      <SpecificVersion>False</SpecificVersion>
      <EmbedInteropTypes>True</EmbedInteropTypes>
    </Reference>
<<<<<<< HEAD
    <Reference Include="Microsoft.VisualStudio.Shell.Interop.8.0, Version=8.0.0.0, Culture=neutral, PublicKeyToken=b03f5f7f11d50a3a" />
    <Reference Include="Microsoft.VisualStudio.Shell.Interop.9.0, Version=9.0.0.0, Culture=neutral, PublicKeyToken=b03f5f7f11d50a3a" />
    <Reference Include="Microsoft.VSSDK.TestHostFramework, Version=12.0.0.0, Culture=neutral, PublicKeyToken=b03f5f7f11d50a3a, processorArchitecture=MSIL" />
=======
    <Reference Include="Microsoft.VisualStudio.Shell.Interop.12.0, Version=12.0.0.0, Culture=neutral, PublicKeyToken=b03f5f7f11d50a3a, processorArchitecture=MSIL">
      <SpecificVersion>False</SpecificVersion>
      <EmbedInteropTypes>True</EmbedInteropTypes>
    </Reference>
    <Reference Include="Microsoft.VisualStudio.Shell.Interop.8.0, Version=8.0.0.0, Culture=neutral, PublicKeyToken=b03f5f7f11d50a3a">
      <SpecificVersion>False</SpecificVersion>
    </Reference>
    <Reference Include="Microsoft.VisualStudio.Shell.Interop.9.0, Version=9.0.0.0, Culture=neutral, PublicKeyToken=b03f5f7f11d50a3a">
      <SpecificVersion>False</SpecificVersion>
    </Reference>
    <Reference Include="Microsoft.VSSDK.TestHostFramework, Version=11.0.0.0, Culture=neutral, PublicKeyToken=b03f5f7f11d50a3a, processorArchitecture=MSIL">
      <SpecificVersion>False</SpecificVersion>
    </Reference>
>>>>>>> 081001f1
    <Reference Include="PresentationCore" />
    <Reference Include="PresentationFramework" />
    <Reference Include="System" />
    <Reference Include="System.Design" />
    <Reference Include="WindowsBase" />
  </ItemGroup>
  <ItemGroup>
    <COMReference Include="EnvDTE">
      <Guid>{80CC9F66-E7D8-4DDD-85B6-D9E6CD0E93E2}</Guid>
      <VersionMajor>8</VersionMajor>
      <VersionMinor>0</VersionMinor>
      <Lcid>0</Lcid>
      <WrapperTool>primary</WrapperTool>
      <Isolated>False</Isolated>
      <EmbedInteropTypes>False</EmbedInteropTypes>
    </COMReference>
    <COMReference Include="EnvDTE100">
      <Guid>{26AD1324-4B7C-44BC-84F8-B86AED45729F}</Guid>
      <VersionMajor>10</VersionMajor>
      <VersionMinor>0</VersionMinor>
      <Lcid>0</Lcid>
      <WrapperTool>primary</WrapperTool>
      <Isolated>False</Isolated>
      <EmbedInteropTypes>False</EmbedInteropTypes>
    </COMReference>
    <COMReference Include="EnvDTE80">
      <Guid>{1A31287A-4D7D-413E-8E32-3B374931BD89}</Guid>
      <VersionMajor>8</VersionMajor>
      <VersionMinor>0</VersionMinor>
      <Lcid>0</Lcid>
      <WrapperTool>primary</WrapperTool>
      <Isolated>False</Isolated>
      <EmbedInteropTypes>False</EmbedInteropTypes>
    </COMReference>
    <COMReference Include="EnvDTE90">
      <Guid>{2CE2370E-D744-4936-A090-3FFFE667B0E1}</Guid>
      <VersionMajor>9</VersionMajor>
      <VersionMinor>0</VersionMinor>
      <Lcid>0</Lcid>
      <WrapperTool>primary</WrapperTool>
      <Isolated>False</Isolated>
      <EmbedInteropTypes>False</EmbedInteropTypes>
    </COMReference>
  </ItemGroup>
  <Choose>
    <When Condition="('$(VisualStudioVersion)' == '10.0' or '$(VisualStudioVersion)' == '') and '$(TargetFrameworkVersion)' == 'v3.5'">
      <ItemGroup>
        <Reference Include="Microsoft.VisualStudio.QualityTools.UnitTestFramework, Version=10.1.0.0, Culture=neutral, PublicKeyToken=b03f5f7f11d50a3a, processorArchitecture=MSIL" />
      </ItemGroup>
    </When>
    <Otherwise>
      <ItemGroup>
        <Reference Include="Microsoft.VisualStudio.QualityTools.UnitTestFramework" />
      </ItemGroup>
    </Otherwise>
  </Choose>
  <ItemGroup>
    <Compile Include="..\GlobalAssemblyInfo.cs">
      <Link>Properties\GlobalAssemblyInfo.cs</Link>
    </Compile>
    <Compile Include="Cleaning\CleaningTestHelper.cs" />
    <Content Include="Cleaning\Comments\Data\StandardCommentFormat.cs">
      <CopyToOutputDirectory>PreserveNewest</CopyToOutputDirectory>
    </Content>
    <Content Include="Cleaning\Comments\Data\StandardCommentFormat_Cleaned.cs">
      <CopyToOutputDirectory>PreserveNewest</CopyToOutputDirectory>
    </Content>
    <Content Include="Cleaning\Comments\Data\XMLCommentFormat.cs">
      <CopyToOutputDirectory>PreserveNewest</CopyToOutputDirectory>
    </Content>
    <Content Include="Cleaning\Comments\Data\XMLCommentFormat_Cleaned.cs">
      <CopyToOutputDirectory>PreserveNewest</CopyToOutputDirectory>
    </Content>
    <Content Include="Cleaning\Comments\Data\StylecopHeaderFormat.cs">
      <CopyToOutputDirectory>PreserveNewest</CopyToOutputDirectory>
    </Content>
    <Content Include="Cleaning\Comments\Data\StylecopHeaderFormat_Cleaned.cs">
      <CopyToOutputDirectory>PreserveNewest</CopyToOutputDirectory>
    </Content>
    <Compile Include="Cleaning\Comments\StandardCommentFormatTests.cs" />
    <Compile Include="Cleaning\Comments\CommentFormatTestsHelper.cs" />
    <Compile Include="Cleaning\Comments\StylecopHeaderFormatTests.cs" />
    <Compile Include="Cleaning\Comments\XMLCommentFormatTests.cs" />
    <Compile Include="Cleaning\FileTypes\CPlusPlusTests.cs" />
    <Compile Include="Cleaning\FileTypes\FSharpTests.cs" />
    <Compile Include="Cleaning\FileTypes\CSHTMLTests.cs" />
    <Compile Include="Cleaning\FileTypes\LESSTests.cs" />
    <Compile Include="Cleaning\FileTypes\VisualBasicTests.cs" />
    <Compile Include="Cleaning\FileTypes\XAMLTests.cs" />
    <Compile Include="Cleaning\FileTypes\HTMLTests.cs" />
    <Compile Include="Cleaning\FileTypes\CSSTests.cs" />
    <Compile Include="Cleaning\FileTypes\XMLTests.cs" />
    <Compile Include="Cleaning\FileTypes\JavaScriptTests.cs" />
    <Compile Include="Cleaning\FileTypes\TypeScriptTests.cs" />
    <Compile Include="Cleaning\Insert\BlankLinePaddingBeforeRegionTagsTests.cs" />
    <Compile Include="Cleaning\Insert\BlankSpaceBeforeSelfClosingAngleBracketTests.cs" />
    <Content Include="Cleaning\FileTypes\Data\CPlusPlus.cpp">
      <CopyToOutputDirectory>PreserveNewest</CopyToOutputDirectory>
    </Content>
    <Content Include="Cleaning\FileTypes\Data\CSS.css">
      <CopyToOutputDirectory>PreserveNewest</CopyToOutputDirectory>
    </Content>
    <Content Include="Cleaning\FileTypes\Data\FSharp.fs">
      <CopyToOutputDirectory>PreserveNewest</CopyToOutputDirectory>
    </Content>
    <Content Include="Cleaning\FileTypes\Data\HTML.html">
      <CopyToOutputDirectory>PreserveNewest</CopyToOutputDirectory>
    </Content>
    <Content Include="Cleaning\FileTypes\Data\JavaScript.js">
      <CopyToOutputDirectory>PreserveNewest</CopyToOutputDirectory>
    </Content>
    <Content Include="Cleaning\FileTypes\Data\VisualBasic.vb">
      <CopyToOutputDirectory>PreserveNewest</CopyToOutputDirectory>
    </Content>
    <Content Include="Cleaning\FileTypes\Data\TypeScript.ts">
      <CopyToOutputDirectory>PreserveNewest</CopyToOutputDirectory>
    </Content>
    <Content Include="Cleaning\FileTypes\Data\TypeScript.js">
      <DependentUpon>TypeScript.ts</DependentUpon>
      <CopyToOutputDirectory>PreserveNewest</CopyToOutputDirectory>
    </Content>
    <Content Include="Cleaning\FileTypes\Data\XML.xml">
      <CopyToOutputDirectory>PreserveNewest</CopyToOutputDirectory>
    </Content>
    <Content Include="Cleaning\Insert\Data\ExplicitAccessModifiersOnClasses_Cleaned.cs">
      <CopyToOutputDirectory>PreserveNewest</CopyToOutputDirectory>
    </Content>
    <Content Include="Cleaning\Insert\Data\ExplicitAccessModifiersOnClasses.cs">
      <CopyToOutputDirectory>PreserveNewest</CopyToOutputDirectory>
    </Content>
    <Content Include="Cleaning\Insert\Data\ExplicitAccessModifiersOnDelegates.cs">
      <CopyToOutputDirectory>PreserveNewest</CopyToOutputDirectory>
    </Content>
    <Content Include="Cleaning\Insert\Data\ExplicitAccessModifiersOnDelegates_Cleaned.cs">
      <CopyToOutputDirectory>PreserveNewest</CopyToOutputDirectory>
    </Content>
    <Content Include="Cleaning\Insert\Data\ExplicitAccessModifiersOnEnumerations.cs">
      <CopyToOutputDirectory>PreserveNewest</CopyToOutputDirectory>
    </Content>
    <Content Include="Cleaning\Insert\Data\ExplicitAccessModifiersOnEnumerations_Cleaned.cs">
      <CopyToOutputDirectory>PreserveNewest</CopyToOutputDirectory>
    </Content>
    <Content Include="Cleaning\Insert\Data\ExplicitAccessModifiersOnEvents.cs">
      <CopyToOutputDirectory>PreserveNewest</CopyToOutputDirectory>
    </Content>
    <Content Include="Cleaning\Insert\Data\ExplicitAccessModifiersOnEvents_Cleaned.cs">
      <CopyToOutputDirectory>PreserveNewest</CopyToOutputDirectory>
    </Content>
    <Content Include="Cleaning\Insert\Data\ExplicitAccessModifiersOnFields.cs">
      <CopyToOutputDirectory>PreserveNewest</CopyToOutputDirectory>
    </Content>
    <Content Include="Cleaning\Insert\Data\ExplicitAccessModifiersOnFields_Cleaned.cs">
      <CopyToOutputDirectory>PreserveNewest</CopyToOutputDirectory>
    </Content>
    <Content Include="Cleaning\Insert\Data\ExplicitAccessModifiersOnInterfaces.cs">
      <CopyToOutputDirectory>PreserveNewest</CopyToOutputDirectory>
    </Content>
    <Content Include="Cleaning\Insert\Data\ExplicitAccessModifiersOnInterfaces_Cleaned.cs">
      <CopyToOutputDirectory>PreserveNewest</CopyToOutputDirectory>
    </Content>
    <Content Include="Cleaning\Insert\Data\ExplicitAccessModifiersOnMethods.cs">
      <CopyToOutputDirectory>PreserveNewest</CopyToOutputDirectory>
    </Content>
    <Content Include="Cleaning\Insert\Data\ExplicitAccessModifiersOnMethods_Cleaned.cs">
      <CopyToOutputDirectory>PreserveNewest</CopyToOutputDirectory>
    </Content>
    <Content Include="Cleaning\Insert\Data\ExplicitAccessModifiersOnProperties.cs">
      <CopyToOutputDirectory>PreserveNewest</CopyToOutputDirectory>
    </Content>
    <Content Include="Cleaning\Insert\Data\ExplicitAccessModifiersOnProperties_Cleaned.cs">
      <CopyToOutputDirectory>PreserveNewest</CopyToOutputDirectory>
    </Content>
    <Content Include="Cleaning\Insert\Data\ExplicitAccessModifiersOnStructs.cs">
      <CopyToOutputDirectory>PreserveNewest</CopyToOutputDirectory>
    </Content>
    <Content Include="Cleaning\Insert\Data\ExplicitAccessModifiersOnStructs_Cleaned.cs">
      <CopyToOutputDirectory>PreserveNewest</CopyToOutputDirectory>
    </Content>
    <Content Include="Cleaning\Insert\Data\BlankLinePaddingBeforeRegionTags.cs">
      <CopyToOutputDirectory>PreserveNewest</CopyToOutputDirectory>
    </Content>
    <Content Include="Cleaning\Insert\Data\BlankLinePaddingBeforeRegionTags_Cleaned.cs">
      <CopyToOutputDirectory>PreserveNewest</CopyToOutputDirectory>
    </Content>
    <Compile Include="Cleaning\Insert\BlankLinePaddingBeforeEndRegionTagsTests.cs" />
    <Content Include="Cleaning\Insert\Data\BlankLinePaddingBeforeEndRegionTags.cs">
      <CopyToOutputDirectory>PreserveNewest</CopyToOutputDirectory>
    </Content>
    <Content Include="Cleaning\Insert\Data\BlankLinePaddingBeforeEndRegionTags_Cleaned.cs">
      <CopyToOutputDirectory>PreserveNewest</CopyToOutputDirectory>
    </Content>
    <Compile Include="Cleaning\Insert\BlankLinePaddingAfterRegionTagsTests.cs" />
    <Content Include="Cleaning\Insert\Data\BlankLinePaddingAfterRegionTags.cs">
      <CopyToOutputDirectory>PreserveNewest</CopyToOutputDirectory>
    </Content>
    <Content Include="Cleaning\Insert\Data\BlankLinePaddingAfterRegionTags_Cleaned.cs">
      <CopyToOutputDirectory>PreserveNewest</CopyToOutputDirectory>
    </Content>
    <Compile Include="Cleaning\Insert\BlankLinePaddingAfterEndRegionTagsTests.cs" />
    <Content Include="Cleaning\Insert\Data\BlankLinePaddingAfterEndRegionTags.cs">
      <CopyToOutputDirectory>PreserveNewest</CopyToOutputDirectory>
    </Content>
    <Content Include="Cleaning\Insert\Data\BlankLinePaddingAfterEndRegionTags_Cleaned.cs">
      <CopyToOutputDirectory>PreserveNewest</CopyToOutputDirectory>
    </Content>
    <Compile Include="Cleaning\Insert\BlankLinePaddingBeforeCaseStatementsTests.cs" />
    <Content Include="Cleaning\Insert\Data\BlankLinePaddingBeforeCaseStatements.cs">
      <CopyToOutputDirectory>PreserveNewest</CopyToOutputDirectory>
    </Content>
    <Content Include="Cleaning\Insert\Data\BlankLinePaddingBeforeCaseStatements_Cleaned.cs">
      <CopyToOutputDirectory>PreserveNewest</CopyToOutputDirectory>
    </Content>
    <Compile Include="Cleaning\Insert\BlankLinePaddingBeforeSingleLineCommentsTests.cs" />
    <Content Include="Cleaning\Insert\Data\BlankLinePaddingBeforeSingleLineComments.cs">
      <CopyToOutputDirectory>PreserveNewest</CopyToOutputDirectory>
    </Content>
    <Content Include="Cleaning\Insert\Data\BlankLinePaddingBeforeSingleLineComments_Cleaned.cs">
      <CopyToOutputDirectory>PreserveNewest</CopyToOutputDirectory>
    </Content>
    <Compile Include="Cleaning\Insert\BlankLinePaddingBeforeClassesTests.cs" />
    <Compile Include="Cleaning\Insert\BlankLinePaddingBeforeDelegatesTests.cs" />
    <Compile Include="Cleaning\Insert\BlankLinePaddingBeforeEnumerationsTests.cs" />
    <Compile Include="Cleaning\Insert\BlankLinePaddingBeforeEventsTests.cs" />
    <Compile Include="Cleaning\Insert\BlankLinePaddingBeforeFieldsWithCommentsTests.cs" />
    <Compile Include="Cleaning\Insert\BlankLinePaddingBeforeInterfacesTests.cs" />
    <Compile Include="Cleaning\Insert\BlankLinePaddingBeforeMethodsTests.cs" />
    <Compile Include="Cleaning\Insert\BlankLinePaddingBeforePropertiesTests.cs" />
    <Compile Include="Cleaning\Insert\BlankLinePaddingBeforeStructsTests.cs" />
    <Compile Include="Cleaning\Insert\BlankLinePaddingBeforeNamespacesTests.cs" />
    <Compile Include="Cleaning\Insert\BlankLinePaddingBeforeUsingStatementBlocksTests.cs" />
    <Content Include="Cleaning\Insert\Data\BlankLinePaddingBeforeClasses.cs">
      <CopyToOutputDirectory>PreserveNewest</CopyToOutputDirectory>
    </Content>
    <Content Include="Cleaning\Insert\Data\BlankLinePaddingBeforeClasses_Cleaned.cs">
      <CopyToOutputDirectory>PreserveNewest</CopyToOutputDirectory>
    </Content>
    <Content Include="Cleaning\Insert\Data\BlankLinePaddingBeforeInterfaces.cs">
      <CopyToOutputDirectory>PreserveNewest</CopyToOutputDirectory>
    </Content>
    <Content Include="Cleaning\Insert\Data\BlankLinePaddingBeforeInterfaces_Cleaned.cs">
      <CopyToOutputDirectory>PreserveNewest</CopyToOutputDirectory>
    </Content>
    <Content Include="Cleaning\Insert\Data\BlankLinePaddingBeforeStructs.cs">
      <CopyToOutputDirectory>PreserveNewest</CopyToOutputDirectory>
    </Content>
    <Content Include="Cleaning\Insert\Data\BlankLinePaddingBeforeStructs_Cleaned.cs">
      <CopyToOutputDirectory>PreserveNewest</CopyToOutputDirectory>
    </Content>
    <Content Include="Cleaning\Insert\Data\BlankLinePaddingBeforeEnumerations.cs">
      <CopyToOutputDirectory>PreserveNewest</CopyToOutputDirectory>
    </Content>
    <Content Include="Cleaning\Insert\Data\BlankLinePaddingBeforeEnumerations_Cleaned.cs">
      <CopyToOutputDirectory>PreserveNewest</CopyToOutputDirectory>
    </Content>
    <Content Include="Cleaning\Insert\Data\BlankLinePaddingBeforeDelegates.cs">
      <CopyToOutputDirectory>PreserveNewest</CopyToOutputDirectory>
    </Content>
    <Content Include="Cleaning\Insert\Data\BlankLinePaddingBeforeDelegates_Cleaned.cs">
      <CopyToOutputDirectory>PreserveNewest</CopyToOutputDirectory>
    </Content>
    <Content Include="Cleaning\Insert\Data\BlankLinePaddingBeforeEvents.cs">
      <CopyToOutputDirectory>PreserveNewest</CopyToOutputDirectory>
    </Content>
    <Content Include="Cleaning\Insert\Data\BlankLinePaddingBeforeEvents_Cleaned.cs">
      <CopyToOutputDirectory>PreserveNewest</CopyToOutputDirectory>
    </Content>
    <Content Include="Cleaning\Insert\Data\BlankLinePaddingBeforeFieldsWithComments.cs">
      <CopyToOutputDirectory>PreserveNewest</CopyToOutputDirectory>
    </Content>
    <Content Include="Cleaning\Insert\Data\BlankLinePaddingBeforeFieldsWithComments_Cleaned.cs">
      <CopyToOutputDirectory>PreserveNewest</CopyToOutputDirectory>
    </Content>
    <Content Include="Cleaning\Insert\Data\BlankLinePaddingBeforeMethods.cs">
      <CopyToOutputDirectory>PreserveNewest</CopyToOutputDirectory>
    </Content>
    <Content Include="Cleaning\Insert\Data\BlankLinePaddingBeforeMethods_Cleaned.cs">
      <CopyToOutputDirectory>PreserveNewest</CopyToOutputDirectory>
    </Content>
    <Content Include="Cleaning\Insert\Data\BlankLinePaddingBeforeProperties.cs">
      <CopyToOutputDirectory>PreserveNewest</CopyToOutputDirectory>
    </Content>
    <Content Include="Cleaning\Insert\Data\BlankLinePaddingBeforeProperties_Cleaned.cs">
      <CopyToOutputDirectory>PreserveNewest</CopyToOutputDirectory>
    </Content>
    <Content Include="Cleaning\Insert\Data\BlankLinePaddingBeforeNamespaces.cs">
      <CopyToOutputDirectory>PreserveNewest</CopyToOutputDirectory>
    </Content>
    <Content Include="Cleaning\Insert\Data\BlankLinePaddingBeforeNamespaces_Cleaned.cs">
      <CopyToOutputDirectory>PreserveNewest</CopyToOutputDirectory>
    </Content>
    <Content Include="Cleaning\Insert\Data\BlankLinePaddingBeforeUsingStatementBlocks.cs">
      <CopyToOutputDirectory>PreserveNewest</CopyToOutputDirectory>
    </Content>
    <Content Include="Cleaning\Insert\Data\BlankLinePaddingBeforeUsingStatementBlocks_Cleaned.cs">
      <CopyToOutputDirectory>PreserveNewest</CopyToOutputDirectory>
    </Content>
    <Compile Include="Cleaning\Insert\BlankLinePaddingAfterClassesTests.cs" />
    <Compile Include="Cleaning\Insert\BlankLinePaddingAfterDelegatesTests.cs" />
    <Compile Include="Cleaning\Insert\BlankLinePaddingAfterEnumerationsTests.cs" />
    <Compile Include="Cleaning\Insert\BlankLinePaddingAfterEventsTests.cs" />
    <Compile Include="Cleaning\Insert\BlankLinePaddingAfterFieldsWithCommentsTests.cs" />
    <Compile Include="Cleaning\Insert\BlankLinePaddingAfterInterfacesTests.cs" />
    <Compile Include="Cleaning\Insert\BlankLinePaddingAfterMethodsTests.cs" />
    <Compile Include="Cleaning\Insert\BlankLinePaddingAfterNamespacesTests.cs" />
    <Compile Include="Cleaning\Insert\BlankLinePaddingAfterPropertiesTests.cs" />
    <Compile Include="Cleaning\Insert\BlankLinePaddingAfterStructsTests.cs" />
    <Compile Include="Cleaning\Insert\BlankLinePaddingAfterUsingStatementBlocksTests.cs" />
    <Content Include="Cleaning\Insert\Data\BlankLinePaddingAfterClasses.cs">
      <CopyToOutputDirectory>PreserveNewest</CopyToOutputDirectory>
    </Content>
    <Content Include="Cleaning\Insert\Data\BlankLinePaddingAfterDelegates.cs">
      <CopyToOutputDirectory>PreserveNewest</CopyToOutputDirectory>
    </Content>
    <Content Include="Cleaning\Insert\Data\BlankLinePaddingAfterEnumerations.cs">
      <CopyToOutputDirectory>PreserveNewest</CopyToOutputDirectory>
    </Content>
    <Content Include="Cleaning\Insert\Data\BlankLinePaddingAfterEvents.cs">
      <CopyToOutputDirectory>PreserveNewest</CopyToOutputDirectory>
    </Content>
    <Content Include="Cleaning\Insert\Data\BlankLinePaddingAfterFieldsWithComments.cs">
      <CopyToOutputDirectory>PreserveNewest</CopyToOutputDirectory>
    </Content>
    <Content Include="Cleaning\Insert\Data\BlankLinePaddingAfterInterfaces.cs">
      <CopyToOutputDirectory>PreserveNewest</CopyToOutputDirectory>
    </Content>
    <Content Include="Cleaning\Insert\Data\BlankLinePaddingAfterMethods.cs">
      <CopyToOutputDirectory>PreserveNewest</CopyToOutputDirectory>
    </Content>
    <Content Include="Cleaning\Insert\Data\BlankLinePaddingAfterNamespaces.cs">
      <CopyToOutputDirectory>PreserveNewest</CopyToOutputDirectory>
    </Content>
    <Content Include="Cleaning\Insert\Data\BlankLinePaddingAfterProperties.cs">
      <CopyToOutputDirectory>PreserveNewest</CopyToOutputDirectory>
    </Content>
    <Content Include="Cleaning\Insert\Data\BlankLinePaddingAfterStructs.cs">
      <CopyToOutputDirectory>PreserveNewest</CopyToOutputDirectory>
    </Content>
    <Content Include="Cleaning\Insert\Data\BlankLinePaddingAfterUsingStatementBlocks.cs">
      <CopyToOutputDirectory>PreserveNewest</CopyToOutputDirectory>
    </Content>
    <Content Include="Cleaning\Insert\Data\BlankLinePaddingAfterUsingStatementBlocks_Cleaned.cs">
      <CopyToOutputDirectory>PreserveNewest</CopyToOutputDirectory>
    </Content>
    <Content Include="Cleaning\Insert\Data\BlankLinePaddingAfterClasses_Cleaned.cs">
      <CopyToOutputDirectory>PreserveNewest</CopyToOutputDirectory>
    </Content>
    <Content Include="Cleaning\Insert\Data\BlankLinePaddingAfterDelegates_Cleaned.cs">
      <CopyToOutputDirectory>PreserveNewest</CopyToOutputDirectory>
    </Content>
    <Content Include="Cleaning\Insert\Data\BlankLinePaddingAfterEnumerations_Cleaned.cs">
      <CopyToOutputDirectory>PreserveNewest</CopyToOutputDirectory>
    </Content>
    <Content Include="Cleaning\Insert\Data\BlankLinePaddingAfterEvents_Cleaned.cs">
      <CopyToOutputDirectory>PreserveNewest</CopyToOutputDirectory>
    </Content>
    <Content Include="Cleaning\Insert\Data\BlankLinePaddingAfterFieldsWithComments_Cleaned.cs">
      <CopyToOutputDirectory>PreserveNewest</CopyToOutputDirectory>
    </Content>
    <Content Include="Cleaning\Insert\Data\BlankLinePaddingAfterInterfaces_Cleaned.cs">
      <CopyToOutputDirectory>PreserveNewest</CopyToOutputDirectory>
    </Content>
    <Content Include="Cleaning\Insert\Data\BlankLinePaddingAfterMethods_Cleaned.cs">
      <CopyToOutputDirectory>PreserveNewest</CopyToOutputDirectory>
    </Content>
    <Content Include="Cleaning\Insert\Data\BlankLinePaddingAfterNamespaces_Cleaned.cs">
      <CopyToOutputDirectory>PreserveNewest</CopyToOutputDirectory>
    </Content>
    <Content Include="Cleaning\Insert\Data\BlankLinePaddingAfterStructs_Cleaned.cs">
      <CopyToOutputDirectory>PreserveNewest</CopyToOutputDirectory>
    </Content>
    <Content Include="Cleaning\Insert\Data\BlankLinePaddingAfterProperties_Cleaned.cs">
      <CopyToOutputDirectory>PreserveNewest</CopyToOutputDirectory>
    </Content>
    <Compile Include="Cleaning\Insert\BlankLinePaddingBetweenMultiLinePropertyAccessorsTests.cs" />
    <Content Include="Cleaning\Insert\Data\BlankLinePaddingBetweenMultiLinePropertyAccessors.cs">
      <CopyToOutputDirectory>PreserveNewest</CopyToOutputDirectory>
    </Content>
    <Content Include="Cleaning\Insert\Data\BlankLinePaddingBetweenMultiLinePropertyAccessors_Cleaned.cs">
      <CopyToOutputDirectory>PreserveNewest</CopyToOutputDirectory>
    </Content>
    <Compile Include="Cleaning\Insert\ExplicitAccessModifiersOnStructsTests.cs" />
    <Compile Include="Cleaning\Insert\ExplicitAccessModifiersOnPropertiesTests.cs" />
    <Compile Include="Cleaning\Insert\ExplicitAccessModifiersOnMethodsTests.cs" />
    <Compile Include="Cleaning\Insert\ExplicitAccessModifiersOnInterfacesTests.cs" />
    <Compile Include="Cleaning\Insert\ExplicitAccessModifiersOnFieldsTests.cs" />
    <Compile Include="Cleaning\Insert\ExplicitAccessModifiersOnEventsTests.cs" />
    <Compile Include="Cleaning\Insert\ExplicitAccessModifiersOnEnumerationsTests.cs" />
    <Compile Include="Cleaning\Insert\ExplicitAccessModifiersOnDelegatesTests.cs" />
    <Compile Include="Cleaning\Insert\ExplicitAccessModifiersOnClassesTests.cs" />
    <Compile Include="Cleaning\FileTypes\CSharpTests.cs" />
    <Content Include="Cleaning\FileTypes\Data\CSharp.cs">
      <CopyToOutputDirectory>PreserveNewest</CopyToOutputDirectory>
    </Content>
    <Compile Include="Cleaning\Remove\BlankLinesAfterAttributesTests.cs" />
    <Compile Include="Cleaning\Remove\BlankLinesAfterOpeningBraceTests.cs" />
    <Compile Include="Cleaning\Remove\BlankLinesAtBottomTests.cs" />
    <Content Include="Cleaning\Insert\Data\BlankSpaceBeforeSelfClosingAngleBracket.xml">
      <CopyToOutputDirectory>PreserveNewest</CopyToOutputDirectory>
    </Content>
    <Content Include="Cleaning\Insert\Data\BlankSpaceBeforeSelfClosingAngleBracket_Cleaned.xml">
      <CopyToOutputDirectory>PreserveNewest</CopyToOutputDirectory>
    </Content>
    <Content Include="Cleaning\Remove\Data\BlankLinesAtBottom.cs">
      <CopyToOutputDirectory>PreserveNewest</CopyToOutputDirectory>
    </Content>
    <Content Include="Cleaning\Remove\Data\BlankLinesAtBottom_Cleaned.cs">
      <CopyToOutputDirectory>PreserveNewest</CopyToOutputDirectory>
    </Content>
    <Compile Include="Cleaning\Remove\BlankLinesAtTopTests.cs" />
    <Content Include="Cleaning\Remove\Data\BlankLinesAtTop.cs">
      <CopyToOutputDirectory>PreserveNewest</CopyToOutputDirectory>
    </Content>
    <Content Include="Cleaning\Remove\Data\BlankLinesAtTop_Cleaned.cs">
      <CopyToOutputDirectory>PreserveNewest</CopyToOutputDirectory>
    </Content>
    <Content Include="Cleaning\Remove\Data\BlankLinesAfterAttributes.cs">
      <CopyToOutputDirectory>PreserveNewest</CopyToOutputDirectory>
    </Content>
    <Content Include="Cleaning\Remove\Data\BlankLinesAfterAttributes_Cleaned.cs">
      <CopyToOutputDirectory>PreserveNewest</CopyToOutputDirectory>
    </Content>
    <Content Include="Cleaning\Remove\Data\BlankLinesAfterOpeningBrace.cs">
      <CopyToOutputDirectory>PreserveNewest</CopyToOutputDirectory>
    </Content>
    <Content Include="Cleaning\Remove\Data\BlankLinesAfterOpeningBrace_Cleaned.cs">
      <CopyToOutputDirectory>PreserveNewest</CopyToOutputDirectory>
    </Content>
    <Compile Include="Cleaning\Remove\BlankLinesBeforeClosingBraceTests.cs" />
    <Content Include="Cleaning\Remove\Data\BlankLinesBeforeClosingBrace.cs">
      <CopyToOutputDirectory>PreserveNewest</CopyToOutputDirectory>
    </Content>
    <Content Include="Cleaning\Remove\Data\BlankLinesBeforeClosingBrace_Cleaned.cs">
      <CopyToOutputDirectory>PreserveNewest</CopyToOutputDirectory>
    </Content>
    <Content Include="Cleaning\Remove\Data\BlankLinesBeforeClosingTag.xml">
      <CopyToOutputDirectory>PreserveNewest</CopyToOutputDirectory>
    </Content>
    <Content Include="Cleaning\Remove\Data\BlankLinesBeforeClosingTag_Cleaned.xml">
      <CopyToOutputDirectory>PreserveNewest</CopyToOutputDirectory>
    </Content>
    <Content Include="Cleaning\Remove\Data\BlankSpacesBeforeClosingAngleBracket.xml">
      <CopyToOutputDirectory>PreserveNewest</CopyToOutputDirectory>
    </Content>
    <Content Include="Cleaning\Remove\Data\BlankSpacesBeforeClosingAngleBracket_Cleaned.xml">
      <CopyToOutputDirectory>PreserveNewest</CopyToOutputDirectory>
    </Content>
    <Content Include="Cleaning\Remove\Data\EndOfFileTrailingNewLine_Cleaned.cs">
      <CopyToOutputDirectory>PreserveNewest</CopyToOutputDirectory>
    </Content>
    <Content Include="Cleaning\Remove\Data\EndOfFileTrailingNewLine.cs">
      <CopyToOutputDirectory>PreserveNewest</CopyToOutputDirectory>
    </Content>
    <Compile Include="Cleaning\Remove\BlankLinesBetweenChainedStatementsTests.cs" />
    <Compile Include="Cleaning\Remove\BlankLinesBeforeClosingTagTests.cs" />
    <Compile Include="Cleaning\Remove\BlankSpacesBeforeClosingAngleBracketTests.cs" />
    <Content Include="Cleaning\Remove\Data\BlankLinesBetweenChainedStatements.cs">
      <CopyToOutputDirectory>PreserveNewest</CopyToOutputDirectory>
    </Content>
    <Content Include="Cleaning\Remove\Data\BlankLinesBetweenChainedStatements_Cleaned.cs">
      <CopyToOutputDirectory>PreserveNewest</CopyToOutputDirectory>
    </Content>
    <Compile Include="Cleaning\Remove\EndOfFileTrailingNewLineTests.cs" />
    <Compile Include="Cleaning\Remove\EndOfLineWhitespaceTests.cs" />
    <Compile Include="Cleaning\Remove\MultipleConsecutiveBlankLinesTests.cs" />
    <Content Include="Cleaning\Remove\Data\EndOfLineWhitespace.cs">
      <CopyToOutputDirectory>PreserveNewest</CopyToOutputDirectory>
    </Content>
    <Content Include="Cleaning\Remove\Data\EndOfLineWhitespace_Cleaned.cs">
      <CopyToOutputDirectory>PreserveNewest</CopyToOutputDirectory>
    </Content>
    <Content Include="Cleaning\Remove\Data\MultipleConsecutiveBlankLines.cs">
      <CopyToOutputDirectory>PreserveNewest</CopyToOutputDirectory>
    </Content>
    <Content Include="Cleaning\Remove\Data\MultipleConsecutiveBlankLines_Cleaned.cs">
      <CopyToOutputDirectory>PreserveNewest</CopyToOutputDirectory>
    </Content>
    <Content Include="Cleaning\Update\Data\EndRegionDirectives_Cleaned.cs">
      <CopyToOutputDirectory>PreserveNewest</CopyToOutputDirectory>
    </Content>
    <Content Include="Cleaning\Update\Data\EndRegionDirectives.cs">
      <CopyToOutputDirectory>PreserveNewest</CopyToOutputDirectory>
    </Content>
    <Compile Include="Cleaning\Update\AccessorsToBothBeSingleLineOrMultiLineTests.cs" />
    <Content Include="Cleaning\Update\Data\AccessorsToBothBeSingleLineOrMultiLine.cs">
      <CopyToOutputDirectory>PreserveNewest</CopyToOutputDirectory>
    </Content>
    <Content Include="Cleaning\Update\Data\AccessorsToBothBeSingleLineOrMultiLine_Cleaned.cs">
      <CopyToOutputDirectory>PreserveNewest</CopyToOutputDirectory>
    </Content>
    <Content Include="Cleaning\Update\Data\SingleLineMethods_Cleaned.cs">
      <CopyToOutputDirectory>PreserveNewest</CopyToOutputDirectory>
    </Content>
    <Content Include="Cleaning\Update\Data\SingleLineMethods.cs">
      <CopyToOutputDirectory>PreserveNewest</CopyToOutputDirectory>
    </Content>
    <Compile Include="Cleaning\Update\EndRegionDirectivesTests.cs" />
    <Compile Include="Cleaning\Update\SingleLineMethodsTests.cs" />
    <Compile Include="DialogTests.cs" />
    <Compile Include="Helpers\TestEnvironment.cs" />
    <Compile Include="Helpers\DialogBoxPurger.cs" />
    <Compile Include="Helpers\NativeMethods.cs" />
    <Compile Include="Helpers\TestUtils.cs" />
    <Compile Include="PackageTests.cs" />
    <Compile Include="Properties\AssemblyInfo.cs" />
    <Compile Include="ToolWindowTests.cs" />
  </ItemGroup>
  <ItemGroup>
    <ProjectReference Include="..\CodeMaid\CodeMaid.csproj">
      <Project>{19b1ab9e-4603-4a9c-9284-32aae57fb7bc}</Project>
      <Name>CodeMaid</Name>
    </ProjectReference>
  </ItemGroup>
  <ItemGroup>
    <None Include="..\CodeMaid.snk">
      <Link>Properties\CodeMaid.snk</Link>
    </None>
    <Content Include="Cleaning\FileTypes\Data\LESS.less">
      <CopyToOutputDirectory>PreserveNewest</CopyToOutputDirectory>
    </Content>
    <Content Include="Cleaning\FileTypes\Data\CSHTML.cshtml">
      <CopyToOutputDirectory>PreserveNewest</CopyToOutputDirectory>
    </Content>
  </ItemGroup>
  <ItemGroup>
    <Content Include="Cleaning\FileTypes\Data\XAML.xaml">
      <SubType>Designer</SubType>
      <Generator>MSBuild:Compile</Generator>
      <CopyToOutputDirectory>PreserveNewest</CopyToOutputDirectory>
    </Content>
  </ItemGroup>
  <Choose>
    <When Condition="'$(VisualStudioVersion)' == '10.0' And '$(IsCodedUITest)' == 'True'">
      <ItemGroup>
        <Reference Include="Microsoft.VisualStudio.QualityTools.CodedUITestFramework, Version=10.0.0.0, Culture=neutral, PublicKeyToken=b03f5f7f11d50a3a, processorArchitecture=MSIL">
          <Private>False</Private>
        </Reference>
        <Reference Include="Microsoft.VisualStudio.TestTools.UITest.Common, Version=10.0.0.0, Culture=neutral, PublicKeyToken=b03f5f7f11d50a3a, processorArchitecture=MSIL">
          <Private>False</Private>
        </Reference>
        <Reference Include="Microsoft.VisualStudio.TestTools.UITest.Extension, Version=10.0.0.0, Culture=neutral, PublicKeyToken=b03f5f7f11d50a3a, processorArchitecture=MSIL">
          <Private>False</Private>
        </Reference>
        <Reference Include="Microsoft.VisualStudio.TestTools.UITesting, Version=10.0.0.0, Culture=neutral, PublicKeyToken=b03f5f7f11d50a3a, processorArchitecture=MSIL">
          <Private>False</Private>
        </Reference>
      </ItemGroup>
    </When>
  </Choose>
  <Import Project="$(VSToolsPath)\TeamTest\Microsoft.TestTools.targets" Condition="Exists('$(VSToolsPath)\TeamTest\Microsoft.TestTools.targets')" />
  <Import Project="$(MSBuildToolsPath)\Microsoft.CSharp.targets" />
  <!-- To modify your build process, add your task inside one of the targets below and uncomment it. 
       Other similar extension points exist, see Microsoft.Common.targets.
  <Target Name="BeforeBuild">
  </Target>
  <Target Name="AfterBuild">
  </Target>
  -->
</Project><|MERGE_RESOLUTION|>--- conflicted
+++ resolved
@@ -1,645 +1,633 @@
-﻿<?xml version="1.0" encoding="utf-8"?>
-<Project ToolsVersion="4.0" DefaultTargets="Build" xmlns="http://schemas.microsoft.com/developer/msbuild/2003">
-  <PropertyGroup>
-    <Configuration Condition=" '$(Configuration)' == '' ">Debug</Configuration>
-    <Platform Condition=" '$(Platform)' == '' ">AnyCPU</Platform>
-    <ProjectGuid>{756CCDA3-D5E9-44B8-8049-1317B1826776}</ProjectGuid>
-    <OutputType>Library</OutputType>
-    <AppDesignerFolder>Properties</AppDesignerFolder>
-    <RootNamespace>SteveCadwallader.CodeMaid.IntegrationTests</RootNamespace>
-    <AssemblyName>SteveCadwallader.CodeMaid.IntegrationTests</AssemblyName>
-    <TargetFrameworkVersion>v4.5</TargetFrameworkVersion>
-    <FileAlignment>512</FileAlignment>
-    <ProjectTypeGuids>{3AC096D0-A1C2-E12C-1390-A8335801FDAB};{FAE04EC0-301F-11D3-BF4B-00C04F79EFBC}</ProjectTypeGuids>
-    <VisualStudioVersion Condition="'$(VisualStudioVersion)' == ''">10.0</VisualStudioVersion>
-    <VSToolsPath Condition="'$(VSToolsPath)' == ''">$(MSBuildExtensionsPath32)\Microsoft\VisualStudio\v$(VisualStudioVersion)</VSToolsPath>
-    <ReferencePath>$(ProgramFiles)\Common Files\microsoft shared\VSTT\$(VisualStudioVersion)\UITestExtensionPackages</ReferencePath>
-    <IsCodedUITest>False</IsCodedUITest>
-    <TestProjectType>UnitTest</TestProjectType>
-    <TargetFrameworkProfile />
-  </PropertyGroup>
-  <PropertyGroup Condition=" '$(Configuration)|$(Platform)' == 'Debug|AnyCPU' ">
-    <DebugSymbols>true</DebugSymbols>
-    <DebugType>full</DebugType>
-    <Optimize>false</Optimize>
-    <OutputPath>bin\Debug\</OutputPath>
-    <DefineConstants>DEBUG;TRACE</DefineConstants>
-    <ErrorReport>prompt</ErrorReport>
-    <WarningLevel>4</WarningLevel>
-    <Prefer32Bit>false</Prefer32Bit>
-  </PropertyGroup>
-  <PropertyGroup Condition=" '$(Configuration)|$(Platform)' == 'Release|AnyCPU' ">
-    <DebugType>pdbonly</DebugType>
-    <Optimize>true</Optimize>
-    <OutputPath>bin\Release\</OutputPath>
-    <DefineConstants>TRACE</DefineConstants>
-    <ErrorReport>prompt</ErrorReport>
-    <WarningLevel>4</WarningLevel>
-    <Prefer32Bit>false</Prefer32Bit>
-  </PropertyGroup>
-  <PropertyGroup>
-    <SignAssembly>true</SignAssembly>
-    <AssemblyOriginatorKeyFile>..\CodeMaid.snk</AssemblyOriginatorKeyFile>
-  </PropertyGroup>
-  <ItemGroup>
-    <Reference Include="Microsoft.CSharp" />
-<<<<<<< HEAD
-    <Reference Include="Microsoft.VisualStudio.OLE.Interop, Version=7.1.40304.0, Culture=neutral, PublicKeyToken=b03f5f7f11d50a3a" />
-    <Reference Include="Microsoft.VisualStudio.Shell.11.0, Version=12.0.0.0, Culture=neutral, PublicKeyToken=b03f5f7f11d50a3a, processorArchitecture=MSIL" />
-    <Reference Include="Microsoft.VisualStudio.Shell.Interop, Version=7.1.40304.0, Culture=neutral, PublicKeyToken=b03f5f7f11d50a3a" />
-=======
-    <Reference Include="Microsoft.VisualStudio.OLE.Interop, Version=7.1.40304.0, Culture=neutral, PublicKeyToken=b03f5f7f11d50a3a">
-      <SpecificVersion>False</SpecificVersion>
-    </Reference>
-    <Reference Include="Microsoft.VisualStudio.Shell.12.0, Version=12.0.0.0, Culture=neutral, PublicKeyToken=b03f5f7f11d50a3a, processorArchitecture=MSIL">
-      <SpecificVersion>False</SpecificVersion>
-    </Reference>
-    <Reference Include="Microsoft.VisualStudio.Shell.Interop, Version=7.1.40304.0, Culture=neutral, PublicKeyToken=b03f5f7f11d50a3a">
-      <SpecificVersion>False</SpecificVersion>
-    </Reference>
->>>>>>> 081001f1
-    <Reference Include="Microsoft.VisualStudio.Shell.Interop.10.0, Version=10.0.0.0, Culture=neutral, PublicKeyToken=b03f5f7f11d50a3a, processorArchitecture=MSIL">
-      <SpecificVersion>False</SpecificVersion>
-      <EmbedInteropTypes>True</EmbedInteropTypes>
-    </Reference>
-    <Reference Include="Microsoft.VisualStudio.Shell.Interop.11.0, Version=11.0.0.0, Culture=neutral, PublicKeyToken=b03f5f7f11d50a3a, processorArchitecture=MSIL">
-      <SpecificVersion>False</SpecificVersion>
-      <EmbedInteropTypes>True</EmbedInteropTypes>
-    </Reference>
-<<<<<<< HEAD
-    <Reference Include="Microsoft.VisualStudio.Shell.Interop.8.0, Version=8.0.0.0, Culture=neutral, PublicKeyToken=b03f5f7f11d50a3a" />
-    <Reference Include="Microsoft.VisualStudio.Shell.Interop.9.0, Version=9.0.0.0, Culture=neutral, PublicKeyToken=b03f5f7f11d50a3a" />
-    <Reference Include="Microsoft.VSSDK.TestHostFramework, Version=12.0.0.0, Culture=neutral, PublicKeyToken=b03f5f7f11d50a3a, processorArchitecture=MSIL" />
-=======
-    <Reference Include="Microsoft.VisualStudio.Shell.Interop.12.0, Version=12.0.0.0, Culture=neutral, PublicKeyToken=b03f5f7f11d50a3a, processorArchitecture=MSIL">
-      <SpecificVersion>False</SpecificVersion>
-      <EmbedInteropTypes>True</EmbedInteropTypes>
-    </Reference>
-    <Reference Include="Microsoft.VisualStudio.Shell.Interop.8.0, Version=8.0.0.0, Culture=neutral, PublicKeyToken=b03f5f7f11d50a3a">
-      <SpecificVersion>False</SpecificVersion>
-    </Reference>
-    <Reference Include="Microsoft.VisualStudio.Shell.Interop.9.0, Version=9.0.0.0, Culture=neutral, PublicKeyToken=b03f5f7f11d50a3a">
-      <SpecificVersion>False</SpecificVersion>
-    </Reference>
-    <Reference Include="Microsoft.VSSDK.TestHostFramework, Version=11.0.0.0, Culture=neutral, PublicKeyToken=b03f5f7f11d50a3a, processorArchitecture=MSIL">
-      <SpecificVersion>False</SpecificVersion>
-    </Reference>
->>>>>>> 081001f1
-    <Reference Include="PresentationCore" />
-    <Reference Include="PresentationFramework" />
-    <Reference Include="System" />
-    <Reference Include="System.Design" />
-    <Reference Include="WindowsBase" />
-  </ItemGroup>
-  <ItemGroup>
-    <COMReference Include="EnvDTE">
-      <Guid>{80CC9F66-E7D8-4DDD-85B6-D9E6CD0E93E2}</Guid>
-      <VersionMajor>8</VersionMajor>
-      <VersionMinor>0</VersionMinor>
-      <Lcid>0</Lcid>
-      <WrapperTool>primary</WrapperTool>
-      <Isolated>False</Isolated>
-      <EmbedInteropTypes>False</EmbedInteropTypes>
-    </COMReference>
-    <COMReference Include="EnvDTE100">
-      <Guid>{26AD1324-4B7C-44BC-84F8-B86AED45729F}</Guid>
-      <VersionMajor>10</VersionMajor>
-      <VersionMinor>0</VersionMinor>
-      <Lcid>0</Lcid>
-      <WrapperTool>primary</WrapperTool>
-      <Isolated>False</Isolated>
-      <EmbedInteropTypes>False</EmbedInteropTypes>
-    </COMReference>
-    <COMReference Include="EnvDTE80">
-      <Guid>{1A31287A-4D7D-413E-8E32-3B374931BD89}</Guid>
-      <VersionMajor>8</VersionMajor>
-      <VersionMinor>0</VersionMinor>
-      <Lcid>0</Lcid>
-      <WrapperTool>primary</WrapperTool>
-      <Isolated>False</Isolated>
-      <EmbedInteropTypes>False</EmbedInteropTypes>
-    </COMReference>
-    <COMReference Include="EnvDTE90">
-      <Guid>{2CE2370E-D744-4936-A090-3FFFE667B0E1}</Guid>
-      <VersionMajor>9</VersionMajor>
-      <VersionMinor>0</VersionMinor>
-      <Lcid>0</Lcid>
-      <WrapperTool>primary</WrapperTool>
-      <Isolated>False</Isolated>
-      <EmbedInteropTypes>False</EmbedInteropTypes>
-    </COMReference>
-  </ItemGroup>
-  <Choose>
-    <When Condition="('$(VisualStudioVersion)' == '10.0' or '$(VisualStudioVersion)' == '') and '$(TargetFrameworkVersion)' == 'v3.5'">
-      <ItemGroup>
-        <Reference Include="Microsoft.VisualStudio.QualityTools.UnitTestFramework, Version=10.1.0.0, Culture=neutral, PublicKeyToken=b03f5f7f11d50a3a, processorArchitecture=MSIL" />
-      </ItemGroup>
-    </When>
-    <Otherwise>
-      <ItemGroup>
-        <Reference Include="Microsoft.VisualStudio.QualityTools.UnitTestFramework" />
-      </ItemGroup>
-    </Otherwise>
-  </Choose>
-  <ItemGroup>
-    <Compile Include="..\GlobalAssemblyInfo.cs">
-      <Link>Properties\GlobalAssemblyInfo.cs</Link>
-    </Compile>
-    <Compile Include="Cleaning\CleaningTestHelper.cs" />
-    <Content Include="Cleaning\Comments\Data\StandardCommentFormat.cs">
-      <CopyToOutputDirectory>PreserveNewest</CopyToOutputDirectory>
-    </Content>
-    <Content Include="Cleaning\Comments\Data\StandardCommentFormat_Cleaned.cs">
-      <CopyToOutputDirectory>PreserveNewest</CopyToOutputDirectory>
-    </Content>
-    <Content Include="Cleaning\Comments\Data\XMLCommentFormat.cs">
-      <CopyToOutputDirectory>PreserveNewest</CopyToOutputDirectory>
-    </Content>
-    <Content Include="Cleaning\Comments\Data\XMLCommentFormat_Cleaned.cs">
-      <CopyToOutputDirectory>PreserveNewest</CopyToOutputDirectory>
-    </Content>
-    <Content Include="Cleaning\Comments\Data\StylecopHeaderFormat.cs">
-      <CopyToOutputDirectory>PreserveNewest</CopyToOutputDirectory>
-    </Content>
-    <Content Include="Cleaning\Comments\Data\StylecopHeaderFormat_Cleaned.cs">
-      <CopyToOutputDirectory>PreserveNewest</CopyToOutputDirectory>
-    </Content>
-    <Compile Include="Cleaning\Comments\StandardCommentFormatTests.cs" />
-    <Compile Include="Cleaning\Comments\CommentFormatTestsHelper.cs" />
-    <Compile Include="Cleaning\Comments\StylecopHeaderFormatTests.cs" />
-    <Compile Include="Cleaning\Comments\XMLCommentFormatTests.cs" />
-    <Compile Include="Cleaning\FileTypes\CPlusPlusTests.cs" />
-    <Compile Include="Cleaning\FileTypes\FSharpTests.cs" />
-    <Compile Include="Cleaning\FileTypes\CSHTMLTests.cs" />
-    <Compile Include="Cleaning\FileTypes\LESSTests.cs" />
-    <Compile Include="Cleaning\FileTypes\VisualBasicTests.cs" />
-    <Compile Include="Cleaning\FileTypes\XAMLTests.cs" />
-    <Compile Include="Cleaning\FileTypes\HTMLTests.cs" />
-    <Compile Include="Cleaning\FileTypes\CSSTests.cs" />
-    <Compile Include="Cleaning\FileTypes\XMLTests.cs" />
-    <Compile Include="Cleaning\FileTypes\JavaScriptTests.cs" />
-    <Compile Include="Cleaning\FileTypes\TypeScriptTests.cs" />
-    <Compile Include="Cleaning\Insert\BlankLinePaddingBeforeRegionTagsTests.cs" />
-    <Compile Include="Cleaning\Insert\BlankSpaceBeforeSelfClosingAngleBracketTests.cs" />
-    <Content Include="Cleaning\FileTypes\Data\CPlusPlus.cpp">
-      <CopyToOutputDirectory>PreserveNewest</CopyToOutputDirectory>
-    </Content>
-    <Content Include="Cleaning\FileTypes\Data\CSS.css">
-      <CopyToOutputDirectory>PreserveNewest</CopyToOutputDirectory>
-    </Content>
-    <Content Include="Cleaning\FileTypes\Data\FSharp.fs">
-      <CopyToOutputDirectory>PreserveNewest</CopyToOutputDirectory>
-    </Content>
-    <Content Include="Cleaning\FileTypes\Data\HTML.html">
-      <CopyToOutputDirectory>PreserveNewest</CopyToOutputDirectory>
-    </Content>
-    <Content Include="Cleaning\FileTypes\Data\JavaScript.js">
-      <CopyToOutputDirectory>PreserveNewest</CopyToOutputDirectory>
-    </Content>
-    <Content Include="Cleaning\FileTypes\Data\VisualBasic.vb">
-      <CopyToOutputDirectory>PreserveNewest</CopyToOutputDirectory>
-    </Content>
-    <Content Include="Cleaning\FileTypes\Data\TypeScript.ts">
-      <CopyToOutputDirectory>PreserveNewest</CopyToOutputDirectory>
-    </Content>
-    <Content Include="Cleaning\FileTypes\Data\TypeScript.js">
-      <DependentUpon>TypeScript.ts</DependentUpon>
-      <CopyToOutputDirectory>PreserveNewest</CopyToOutputDirectory>
-    </Content>
-    <Content Include="Cleaning\FileTypes\Data\XML.xml">
-      <CopyToOutputDirectory>PreserveNewest</CopyToOutputDirectory>
-    </Content>
-    <Content Include="Cleaning\Insert\Data\ExplicitAccessModifiersOnClasses_Cleaned.cs">
-      <CopyToOutputDirectory>PreserveNewest</CopyToOutputDirectory>
-    </Content>
-    <Content Include="Cleaning\Insert\Data\ExplicitAccessModifiersOnClasses.cs">
-      <CopyToOutputDirectory>PreserveNewest</CopyToOutputDirectory>
-    </Content>
-    <Content Include="Cleaning\Insert\Data\ExplicitAccessModifiersOnDelegates.cs">
-      <CopyToOutputDirectory>PreserveNewest</CopyToOutputDirectory>
-    </Content>
-    <Content Include="Cleaning\Insert\Data\ExplicitAccessModifiersOnDelegates_Cleaned.cs">
-      <CopyToOutputDirectory>PreserveNewest</CopyToOutputDirectory>
-    </Content>
-    <Content Include="Cleaning\Insert\Data\ExplicitAccessModifiersOnEnumerations.cs">
-      <CopyToOutputDirectory>PreserveNewest</CopyToOutputDirectory>
-    </Content>
-    <Content Include="Cleaning\Insert\Data\ExplicitAccessModifiersOnEnumerations_Cleaned.cs">
-      <CopyToOutputDirectory>PreserveNewest</CopyToOutputDirectory>
-    </Content>
-    <Content Include="Cleaning\Insert\Data\ExplicitAccessModifiersOnEvents.cs">
-      <CopyToOutputDirectory>PreserveNewest</CopyToOutputDirectory>
-    </Content>
-    <Content Include="Cleaning\Insert\Data\ExplicitAccessModifiersOnEvents_Cleaned.cs">
-      <CopyToOutputDirectory>PreserveNewest</CopyToOutputDirectory>
-    </Content>
-    <Content Include="Cleaning\Insert\Data\ExplicitAccessModifiersOnFields.cs">
-      <CopyToOutputDirectory>PreserveNewest</CopyToOutputDirectory>
-    </Content>
-    <Content Include="Cleaning\Insert\Data\ExplicitAccessModifiersOnFields_Cleaned.cs">
-      <CopyToOutputDirectory>PreserveNewest</CopyToOutputDirectory>
-    </Content>
-    <Content Include="Cleaning\Insert\Data\ExplicitAccessModifiersOnInterfaces.cs">
-      <CopyToOutputDirectory>PreserveNewest</CopyToOutputDirectory>
-    </Content>
-    <Content Include="Cleaning\Insert\Data\ExplicitAccessModifiersOnInterfaces_Cleaned.cs">
-      <CopyToOutputDirectory>PreserveNewest</CopyToOutputDirectory>
-    </Content>
-    <Content Include="Cleaning\Insert\Data\ExplicitAccessModifiersOnMethods.cs">
-      <CopyToOutputDirectory>PreserveNewest</CopyToOutputDirectory>
-    </Content>
-    <Content Include="Cleaning\Insert\Data\ExplicitAccessModifiersOnMethods_Cleaned.cs">
-      <CopyToOutputDirectory>PreserveNewest</CopyToOutputDirectory>
-    </Content>
-    <Content Include="Cleaning\Insert\Data\ExplicitAccessModifiersOnProperties.cs">
-      <CopyToOutputDirectory>PreserveNewest</CopyToOutputDirectory>
-    </Content>
-    <Content Include="Cleaning\Insert\Data\ExplicitAccessModifiersOnProperties_Cleaned.cs">
-      <CopyToOutputDirectory>PreserveNewest</CopyToOutputDirectory>
-    </Content>
-    <Content Include="Cleaning\Insert\Data\ExplicitAccessModifiersOnStructs.cs">
-      <CopyToOutputDirectory>PreserveNewest</CopyToOutputDirectory>
-    </Content>
-    <Content Include="Cleaning\Insert\Data\ExplicitAccessModifiersOnStructs_Cleaned.cs">
-      <CopyToOutputDirectory>PreserveNewest</CopyToOutputDirectory>
-    </Content>
-    <Content Include="Cleaning\Insert\Data\BlankLinePaddingBeforeRegionTags.cs">
-      <CopyToOutputDirectory>PreserveNewest</CopyToOutputDirectory>
-    </Content>
-    <Content Include="Cleaning\Insert\Data\BlankLinePaddingBeforeRegionTags_Cleaned.cs">
-      <CopyToOutputDirectory>PreserveNewest</CopyToOutputDirectory>
-    </Content>
-    <Compile Include="Cleaning\Insert\BlankLinePaddingBeforeEndRegionTagsTests.cs" />
-    <Content Include="Cleaning\Insert\Data\BlankLinePaddingBeforeEndRegionTags.cs">
-      <CopyToOutputDirectory>PreserveNewest</CopyToOutputDirectory>
-    </Content>
-    <Content Include="Cleaning\Insert\Data\BlankLinePaddingBeforeEndRegionTags_Cleaned.cs">
-      <CopyToOutputDirectory>PreserveNewest</CopyToOutputDirectory>
-    </Content>
-    <Compile Include="Cleaning\Insert\BlankLinePaddingAfterRegionTagsTests.cs" />
-    <Content Include="Cleaning\Insert\Data\BlankLinePaddingAfterRegionTags.cs">
-      <CopyToOutputDirectory>PreserveNewest</CopyToOutputDirectory>
-    </Content>
-    <Content Include="Cleaning\Insert\Data\BlankLinePaddingAfterRegionTags_Cleaned.cs">
-      <CopyToOutputDirectory>PreserveNewest</CopyToOutputDirectory>
-    </Content>
-    <Compile Include="Cleaning\Insert\BlankLinePaddingAfterEndRegionTagsTests.cs" />
-    <Content Include="Cleaning\Insert\Data\BlankLinePaddingAfterEndRegionTags.cs">
-      <CopyToOutputDirectory>PreserveNewest</CopyToOutputDirectory>
-    </Content>
-    <Content Include="Cleaning\Insert\Data\BlankLinePaddingAfterEndRegionTags_Cleaned.cs">
-      <CopyToOutputDirectory>PreserveNewest</CopyToOutputDirectory>
-    </Content>
-    <Compile Include="Cleaning\Insert\BlankLinePaddingBeforeCaseStatementsTests.cs" />
-    <Content Include="Cleaning\Insert\Data\BlankLinePaddingBeforeCaseStatements.cs">
-      <CopyToOutputDirectory>PreserveNewest</CopyToOutputDirectory>
-    </Content>
-    <Content Include="Cleaning\Insert\Data\BlankLinePaddingBeforeCaseStatements_Cleaned.cs">
-      <CopyToOutputDirectory>PreserveNewest</CopyToOutputDirectory>
-    </Content>
-    <Compile Include="Cleaning\Insert\BlankLinePaddingBeforeSingleLineCommentsTests.cs" />
-    <Content Include="Cleaning\Insert\Data\BlankLinePaddingBeforeSingleLineComments.cs">
-      <CopyToOutputDirectory>PreserveNewest</CopyToOutputDirectory>
-    </Content>
-    <Content Include="Cleaning\Insert\Data\BlankLinePaddingBeforeSingleLineComments_Cleaned.cs">
-      <CopyToOutputDirectory>PreserveNewest</CopyToOutputDirectory>
-    </Content>
-    <Compile Include="Cleaning\Insert\BlankLinePaddingBeforeClassesTests.cs" />
-    <Compile Include="Cleaning\Insert\BlankLinePaddingBeforeDelegatesTests.cs" />
-    <Compile Include="Cleaning\Insert\BlankLinePaddingBeforeEnumerationsTests.cs" />
-    <Compile Include="Cleaning\Insert\BlankLinePaddingBeforeEventsTests.cs" />
-    <Compile Include="Cleaning\Insert\BlankLinePaddingBeforeFieldsWithCommentsTests.cs" />
-    <Compile Include="Cleaning\Insert\BlankLinePaddingBeforeInterfacesTests.cs" />
-    <Compile Include="Cleaning\Insert\BlankLinePaddingBeforeMethodsTests.cs" />
-    <Compile Include="Cleaning\Insert\BlankLinePaddingBeforePropertiesTests.cs" />
-    <Compile Include="Cleaning\Insert\BlankLinePaddingBeforeStructsTests.cs" />
-    <Compile Include="Cleaning\Insert\BlankLinePaddingBeforeNamespacesTests.cs" />
-    <Compile Include="Cleaning\Insert\BlankLinePaddingBeforeUsingStatementBlocksTests.cs" />
-    <Content Include="Cleaning\Insert\Data\BlankLinePaddingBeforeClasses.cs">
-      <CopyToOutputDirectory>PreserveNewest</CopyToOutputDirectory>
-    </Content>
-    <Content Include="Cleaning\Insert\Data\BlankLinePaddingBeforeClasses_Cleaned.cs">
-      <CopyToOutputDirectory>PreserveNewest</CopyToOutputDirectory>
-    </Content>
-    <Content Include="Cleaning\Insert\Data\BlankLinePaddingBeforeInterfaces.cs">
-      <CopyToOutputDirectory>PreserveNewest</CopyToOutputDirectory>
-    </Content>
-    <Content Include="Cleaning\Insert\Data\BlankLinePaddingBeforeInterfaces_Cleaned.cs">
-      <CopyToOutputDirectory>PreserveNewest</CopyToOutputDirectory>
-    </Content>
-    <Content Include="Cleaning\Insert\Data\BlankLinePaddingBeforeStructs.cs">
-      <CopyToOutputDirectory>PreserveNewest</CopyToOutputDirectory>
-    </Content>
-    <Content Include="Cleaning\Insert\Data\BlankLinePaddingBeforeStructs_Cleaned.cs">
-      <CopyToOutputDirectory>PreserveNewest</CopyToOutputDirectory>
-    </Content>
-    <Content Include="Cleaning\Insert\Data\BlankLinePaddingBeforeEnumerations.cs">
-      <CopyToOutputDirectory>PreserveNewest</CopyToOutputDirectory>
-    </Content>
-    <Content Include="Cleaning\Insert\Data\BlankLinePaddingBeforeEnumerations_Cleaned.cs">
-      <CopyToOutputDirectory>PreserveNewest</CopyToOutputDirectory>
-    </Content>
-    <Content Include="Cleaning\Insert\Data\BlankLinePaddingBeforeDelegates.cs">
-      <CopyToOutputDirectory>PreserveNewest</CopyToOutputDirectory>
-    </Content>
-    <Content Include="Cleaning\Insert\Data\BlankLinePaddingBeforeDelegates_Cleaned.cs">
-      <CopyToOutputDirectory>PreserveNewest</CopyToOutputDirectory>
-    </Content>
-    <Content Include="Cleaning\Insert\Data\BlankLinePaddingBeforeEvents.cs">
-      <CopyToOutputDirectory>PreserveNewest</CopyToOutputDirectory>
-    </Content>
-    <Content Include="Cleaning\Insert\Data\BlankLinePaddingBeforeEvents_Cleaned.cs">
-      <CopyToOutputDirectory>PreserveNewest</CopyToOutputDirectory>
-    </Content>
-    <Content Include="Cleaning\Insert\Data\BlankLinePaddingBeforeFieldsWithComments.cs">
-      <CopyToOutputDirectory>PreserveNewest</CopyToOutputDirectory>
-    </Content>
-    <Content Include="Cleaning\Insert\Data\BlankLinePaddingBeforeFieldsWithComments_Cleaned.cs">
-      <CopyToOutputDirectory>PreserveNewest</CopyToOutputDirectory>
-    </Content>
-    <Content Include="Cleaning\Insert\Data\BlankLinePaddingBeforeMethods.cs">
-      <CopyToOutputDirectory>PreserveNewest</CopyToOutputDirectory>
-    </Content>
-    <Content Include="Cleaning\Insert\Data\BlankLinePaddingBeforeMethods_Cleaned.cs">
-      <CopyToOutputDirectory>PreserveNewest</CopyToOutputDirectory>
-    </Content>
-    <Content Include="Cleaning\Insert\Data\BlankLinePaddingBeforeProperties.cs">
-      <CopyToOutputDirectory>PreserveNewest</CopyToOutputDirectory>
-    </Content>
-    <Content Include="Cleaning\Insert\Data\BlankLinePaddingBeforeProperties_Cleaned.cs">
-      <CopyToOutputDirectory>PreserveNewest</CopyToOutputDirectory>
-    </Content>
-    <Content Include="Cleaning\Insert\Data\BlankLinePaddingBeforeNamespaces.cs">
-      <CopyToOutputDirectory>PreserveNewest</CopyToOutputDirectory>
-    </Content>
-    <Content Include="Cleaning\Insert\Data\BlankLinePaddingBeforeNamespaces_Cleaned.cs">
-      <CopyToOutputDirectory>PreserveNewest</CopyToOutputDirectory>
-    </Content>
-    <Content Include="Cleaning\Insert\Data\BlankLinePaddingBeforeUsingStatementBlocks.cs">
-      <CopyToOutputDirectory>PreserveNewest</CopyToOutputDirectory>
-    </Content>
-    <Content Include="Cleaning\Insert\Data\BlankLinePaddingBeforeUsingStatementBlocks_Cleaned.cs">
-      <CopyToOutputDirectory>PreserveNewest</CopyToOutputDirectory>
-    </Content>
-    <Compile Include="Cleaning\Insert\BlankLinePaddingAfterClassesTests.cs" />
-    <Compile Include="Cleaning\Insert\BlankLinePaddingAfterDelegatesTests.cs" />
-    <Compile Include="Cleaning\Insert\BlankLinePaddingAfterEnumerationsTests.cs" />
-    <Compile Include="Cleaning\Insert\BlankLinePaddingAfterEventsTests.cs" />
-    <Compile Include="Cleaning\Insert\BlankLinePaddingAfterFieldsWithCommentsTests.cs" />
-    <Compile Include="Cleaning\Insert\BlankLinePaddingAfterInterfacesTests.cs" />
-    <Compile Include="Cleaning\Insert\BlankLinePaddingAfterMethodsTests.cs" />
-    <Compile Include="Cleaning\Insert\BlankLinePaddingAfterNamespacesTests.cs" />
-    <Compile Include="Cleaning\Insert\BlankLinePaddingAfterPropertiesTests.cs" />
-    <Compile Include="Cleaning\Insert\BlankLinePaddingAfterStructsTests.cs" />
-    <Compile Include="Cleaning\Insert\BlankLinePaddingAfterUsingStatementBlocksTests.cs" />
-    <Content Include="Cleaning\Insert\Data\BlankLinePaddingAfterClasses.cs">
-      <CopyToOutputDirectory>PreserveNewest</CopyToOutputDirectory>
-    </Content>
-    <Content Include="Cleaning\Insert\Data\BlankLinePaddingAfterDelegates.cs">
-      <CopyToOutputDirectory>PreserveNewest</CopyToOutputDirectory>
-    </Content>
-    <Content Include="Cleaning\Insert\Data\BlankLinePaddingAfterEnumerations.cs">
-      <CopyToOutputDirectory>PreserveNewest</CopyToOutputDirectory>
-    </Content>
-    <Content Include="Cleaning\Insert\Data\BlankLinePaddingAfterEvents.cs">
-      <CopyToOutputDirectory>PreserveNewest</CopyToOutputDirectory>
-    </Content>
-    <Content Include="Cleaning\Insert\Data\BlankLinePaddingAfterFieldsWithComments.cs">
-      <CopyToOutputDirectory>PreserveNewest</CopyToOutputDirectory>
-    </Content>
-    <Content Include="Cleaning\Insert\Data\BlankLinePaddingAfterInterfaces.cs">
-      <CopyToOutputDirectory>PreserveNewest</CopyToOutputDirectory>
-    </Content>
-    <Content Include="Cleaning\Insert\Data\BlankLinePaddingAfterMethods.cs">
-      <CopyToOutputDirectory>PreserveNewest</CopyToOutputDirectory>
-    </Content>
-    <Content Include="Cleaning\Insert\Data\BlankLinePaddingAfterNamespaces.cs">
-      <CopyToOutputDirectory>PreserveNewest</CopyToOutputDirectory>
-    </Content>
-    <Content Include="Cleaning\Insert\Data\BlankLinePaddingAfterProperties.cs">
-      <CopyToOutputDirectory>PreserveNewest</CopyToOutputDirectory>
-    </Content>
-    <Content Include="Cleaning\Insert\Data\BlankLinePaddingAfterStructs.cs">
-      <CopyToOutputDirectory>PreserveNewest</CopyToOutputDirectory>
-    </Content>
-    <Content Include="Cleaning\Insert\Data\BlankLinePaddingAfterUsingStatementBlocks.cs">
-      <CopyToOutputDirectory>PreserveNewest</CopyToOutputDirectory>
-    </Content>
-    <Content Include="Cleaning\Insert\Data\BlankLinePaddingAfterUsingStatementBlocks_Cleaned.cs">
-      <CopyToOutputDirectory>PreserveNewest</CopyToOutputDirectory>
-    </Content>
-    <Content Include="Cleaning\Insert\Data\BlankLinePaddingAfterClasses_Cleaned.cs">
-      <CopyToOutputDirectory>PreserveNewest</CopyToOutputDirectory>
-    </Content>
-    <Content Include="Cleaning\Insert\Data\BlankLinePaddingAfterDelegates_Cleaned.cs">
-      <CopyToOutputDirectory>PreserveNewest</CopyToOutputDirectory>
-    </Content>
-    <Content Include="Cleaning\Insert\Data\BlankLinePaddingAfterEnumerations_Cleaned.cs">
-      <CopyToOutputDirectory>PreserveNewest</CopyToOutputDirectory>
-    </Content>
-    <Content Include="Cleaning\Insert\Data\BlankLinePaddingAfterEvents_Cleaned.cs">
-      <CopyToOutputDirectory>PreserveNewest</CopyToOutputDirectory>
-    </Content>
-    <Content Include="Cleaning\Insert\Data\BlankLinePaddingAfterFieldsWithComments_Cleaned.cs">
-      <CopyToOutputDirectory>PreserveNewest</CopyToOutputDirectory>
-    </Content>
-    <Content Include="Cleaning\Insert\Data\BlankLinePaddingAfterInterfaces_Cleaned.cs">
-      <CopyToOutputDirectory>PreserveNewest</CopyToOutputDirectory>
-    </Content>
-    <Content Include="Cleaning\Insert\Data\BlankLinePaddingAfterMethods_Cleaned.cs">
-      <CopyToOutputDirectory>PreserveNewest</CopyToOutputDirectory>
-    </Content>
-    <Content Include="Cleaning\Insert\Data\BlankLinePaddingAfterNamespaces_Cleaned.cs">
-      <CopyToOutputDirectory>PreserveNewest</CopyToOutputDirectory>
-    </Content>
-    <Content Include="Cleaning\Insert\Data\BlankLinePaddingAfterStructs_Cleaned.cs">
-      <CopyToOutputDirectory>PreserveNewest</CopyToOutputDirectory>
-    </Content>
-    <Content Include="Cleaning\Insert\Data\BlankLinePaddingAfterProperties_Cleaned.cs">
-      <CopyToOutputDirectory>PreserveNewest</CopyToOutputDirectory>
-    </Content>
-    <Compile Include="Cleaning\Insert\BlankLinePaddingBetweenMultiLinePropertyAccessorsTests.cs" />
-    <Content Include="Cleaning\Insert\Data\BlankLinePaddingBetweenMultiLinePropertyAccessors.cs">
-      <CopyToOutputDirectory>PreserveNewest</CopyToOutputDirectory>
-    </Content>
-    <Content Include="Cleaning\Insert\Data\BlankLinePaddingBetweenMultiLinePropertyAccessors_Cleaned.cs">
-      <CopyToOutputDirectory>PreserveNewest</CopyToOutputDirectory>
-    </Content>
-    <Compile Include="Cleaning\Insert\ExplicitAccessModifiersOnStructsTests.cs" />
-    <Compile Include="Cleaning\Insert\ExplicitAccessModifiersOnPropertiesTests.cs" />
-    <Compile Include="Cleaning\Insert\ExplicitAccessModifiersOnMethodsTests.cs" />
-    <Compile Include="Cleaning\Insert\ExplicitAccessModifiersOnInterfacesTests.cs" />
-    <Compile Include="Cleaning\Insert\ExplicitAccessModifiersOnFieldsTests.cs" />
-    <Compile Include="Cleaning\Insert\ExplicitAccessModifiersOnEventsTests.cs" />
-    <Compile Include="Cleaning\Insert\ExplicitAccessModifiersOnEnumerationsTests.cs" />
-    <Compile Include="Cleaning\Insert\ExplicitAccessModifiersOnDelegatesTests.cs" />
-    <Compile Include="Cleaning\Insert\ExplicitAccessModifiersOnClassesTests.cs" />
-    <Compile Include="Cleaning\FileTypes\CSharpTests.cs" />
-    <Content Include="Cleaning\FileTypes\Data\CSharp.cs">
-      <CopyToOutputDirectory>PreserveNewest</CopyToOutputDirectory>
-    </Content>
-    <Compile Include="Cleaning\Remove\BlankLinesAfterAttributesTests.cs" />
-    <Compile Include="Cleaning\Remove\BlankLinesAfterOpeningBraceTests.cs" />
-    <Compile Include="Cleaning\Remove\BlankLinesAtBottomTests.cs" />
-    <Content Include="Cleaning\Insert\Data\BlankSpaceBeforeSelfClosingAngleBracket.xml">
-      <CopyToOutputDirectory>PreserveNewest</CopyToOutputDirectory>
-    </Content>
-    <Content Include="Cleaning\Insert\Data\BlankSpaceBeforeSelfClosingAngleBracket_Cleaned.xml">
-      <CopyToOutputDirectory>PreserveNewest</CopyToOutputDirectory>
-    </Content>
-    <Content Include="Cleaning\Remove\Data\BlankLinesAtBottom.cs">
-      <CopyToOutputDirectory>PreserveNewest</CopyToOutputDirectory>
-    </Content>
-    <Content Include="Cleaning\Remove\Data\BlankLinesAtBottom_Cleaned.cs">
-      <CopyToOutputDirectory>PreserveNewest</CopyToOutputDirectory>
-    </Content>
-    <Compile Include="Cleaning\Remove\BlankLinesAtTopTests.cs" />
-    <Content Include="Cleaning\Remove\Data\BlankLinesAtTop.cs">
-      <CopyToOutputDirectory>PreserveNewest</CopyToOutputDirectory>
-    </Content>
-    <Content Include="Cleaning\Remove\Data\BlankLinesAtTop_Cleaned.cs">
-      <CopyToOutputDirectory>PreserveNewest</CopyToOutputDirectory>
-    </Content>
-    <Content Include="Cleaning\Remove\Data\BlankLinesAfterAttributes.cs">
-      <CopyToOutputDirectory>PreserveNewest</CopyToOutputDirectory>
-    </Content>
-    <Content Include="Cleaning\Remove\Data\BlankLinesAfterAttributes_Cleaned.cs">
-      <CopyToOutputDirectory>PreserveNewest</CopyToOutputDirectory>
-    </Content>
-    <Content Include="Cleaning\Remove\Data\BlankLinesAfterOpeningBrace.cs">
-      <CopyToOutputDirectory>PreserveNewest</CopyToOutputDirectory>
-    </Content>
-    <Content Include="Cleaning\Remove\Data\BlankLinesAfterOpeningBrace_Cleaned.cs">
-      <CopyToOutputDirectory>PreserveNewest</CopyToOutputDirectory>
-    </Content>
-    <Compile Include="Cleaning\Remove\BlankLinesBeforeClosingBraceTests.cs" />
-    <Content Include="Cleaning\Remove\Data\BlankLinesBeforeClosingBrace.cs">
-      <CopyToOutputDirectory>PreserveNewest</CopyToOutputDirectory>
-    </Content>
-    <Content Include="Cleaning\Remove\Data\BlankLinesBeforeClosingBrace_Cleaned.cs">
-      <CopyToOutputDirectory>PreserveNewest</CopyToOutputDirectory>
-    </Content>
-    <Content Include="Cleaning\Remove\Data\BlankLinesBeforeClosingTag.xml">
-      <CopyToOutputDirectory>PreserveNewest</CopyToOutputDirectory>
-    </Content>
-    <Content Include="Cleaning\Remove\Data\BlankLinesBeforeClosingTag_Cleaned.xml">
-      <CopyToOutputDirectory>PreserveNewest</CopyToOutputDirectory>
-    </Content>
-    <Content Include="Cleaning\Remove\Data\BlankSpacesBeforeClosingAngleBracket.xml">
-      <CopyToOutputDirectory>PreserveNewest</CopyToOutputDirectory>
-    </Content>
-    <Content Include="Cleaning\Remove\Data\BlankSpacesBeforeClosingAngleBracket_Cleaned.xml">
-      <CopyToOutputDirectory>PreserveNewest</CopyToOutputDirectory>
-    </Content>
-    <Content Include="Cleaning\Remove\Data\EndOfFileTrailingNewLine_Cleaned.cs">
-      <CopyToOutputDirectory>PreserveNewest</CopyToOutputDirectory>
-    </Content>
-    <Content Include="Cleaning\Remove\Data\EndOfFileTrailingNewLine.cs">
-      <CopyToOutputDirectory>PreserveNewest</CopyToOutputDirectory>
-    </Content>
-    <Compile Include="Cleaning\Remove\BlankLinesBetweenChainedStatementsTests.cs" />
-    <Compile Include="Cleaning\Remove\BlankLinesBeforeClosingTagTests.cs" />
-    <Compile Include="Cleaning\Remove\BlankSpacesBeforeClosingAngleBracketTests.cs" />
-    <Content Include="Cleaning\Remove\Data\BlankLinesBetweenChainedStatements.cs">
-      <CopyToOutputDirectory>PreserveNewest</CopyToOutputDirectory>
-    </Content>
-    <Content Include="Cleaning\Remove\Data\BlankLinesBetweenChainedStatements_Cleaned.cs">
-      <CopyToOutputDirectory>PreserveNewest</CopyToOutputDirectory>
-    </Content>
-    <Compile Include="Cleaning\Remove\EndOfFileTrailingNewLineTests.cs" />
-    <Compile Include="Cleaning\Remove\EndOfLineWhitespaceTests.cs" />
-    <Compile Include="Cleaning\Remove\MultipleConsecutiveBlankLinesTests.cs" />
-    <Content Include="Cleaning\Remove\Data\EndOfLineWhitespace.cs">
-      <CopyToOutputDirectory>PreserveNewest</CopyToOutputDirectory>
-    </Content>
-    <Content Include="Cleaning\Remove\Data\EndOfLineWhitespace_Cleaned.cs">
-      <CopyToOutputDirectory>PreserveNewest</CopyToOutputDirectory>
-    </Content>
-    <Content Include="Cleaning\Remove\Data\MultipleConsecutiveBlankLines.cs">
-      <CopyToOutputDirectory>PreserveNewest</CopyToOutputDirectory>
-    </Content>
-    <Content Include="Cleaning\Remove\Data\MultipleConsecutiveBlankLines_Cleaned.cs">
-      <CopyToOutputDirectory>PreserveNewest</CopyToOutputDirectory>
-    </Content>
-    <Content Include="Cleaning\Update\Data\EndRegionDirectives_Cleaned.cs">
-      <CopyToOutputDirectory>PreserveNewest</CopyToOutputDirectory>
-    </Content>
-    <Content Include="Cleaning\Update\Data\EndRegionDirectives.cs">
-      <CopyToOutputDirectory>PreserveNewest</CopyToOutputDirectory>
-    </Content>
-    <Compile Include="Cleaning\Update\AccessorsToBothBeSingleLineOrMultiLineTests.cs" />
-    <Content Include="Cleaning\Update\Data\AccessorsToBothBeSingleLineOrMultiLine.cs">
-      <CopyToOutputDirectory>PreserveNewest</CopyToOutputDirectory>
-    </Content>
-    <Content Include="Cleaning\Update\Data\AccessorsToBothBeSingleLineOrMultiLine_Cleaned.cs">
-      <CopyToOutputDirectory>PreserveNewest</CopyToOutputDirectory>
-    </Content>
-    <Content Include="Cleaning\Update\Data\SingleLineMethods_Cleaned.cs">
-      <CopyToOutputDirectory>PreserveNewest</CopyToOutputDirectory>
-    </Content>
-    <Content Include="Cleaning\Update\Data\SingleLineMethods.cs">
-      <CopyToOutputDirectory>PreserveNewest</CopyToOutputDirectory>
-    </Content>
-    <Compile Include="Cleaning\Update\EndRegionDirectivesTests.cs" />
-    <Compile Include="Cleaning\Update\SingleLineMethodsTests.cs" />
-    <Compile Include="DialogTests.cs" />
-    <Compile Include="Helpers\TestEnvironment.cs" />
-    <Compile Include="Helpers\DialogBoxPurger.cs" />
-    <Compile Include="Helpers\NativeMethods.cs" />
-    <Compile Include="Helpers\TestUtils.cs" />
-    <Compile Include="PackageTests.cs" />
-    <Compile Include="Properties\AssemblyInfo.cs" />
-    <Compile Include="ToolWindowTests.cs" />
-  </ItemGroup>
-  <ItemGroup>
-    <ProjectReference Include="..\CodeMaid\CodeMaid.csproj">
-      <Project>{19b1ab9e-4603-4a9c-9284-32aae57fb7bc}</Project>
-      <Name>CodeMaid</Name>
-    </ProjectReference>
-  </ItemGroup>
-  <ItemGroup>
-    <None Include="..\CodeMaid.snk">
-      <Link>Properties\CodeMaid.snk</Link>
-    </None>
-    <Content Include="Cleaning\FileTypes\Data\LESS.less">
-      <CopyToOutputDirectory>PreserveNewest</CopyToOutputDirectory>
-    </Content>
-    <Content Include="Cleaning\FileTypes\Data\CSHTML.cshtml">
-      <CopyToOutputDirectory>PreserveNewest</CopyToOutputDirectory>
-    </Content>
-  </ItemGroup>
-  <ItemGroup>
-    <Content Include="Cleaning\FileTypes\Data\XAML.xaml">
-      <SubType>Designer</SubType>
-      <Generator>MSBuild:Compile</Generator>
-      <CopyToOutputDirectory>PreserveNewest</CopyToOutputDirectory>
-    </Content>
-  </ItemGroup>
-  <Choose>
-    <When Condition="'$(VisualStudioVersion)' == '10.0' And '$(IsCodedUITest)' == 'True'">
-      <ItemGroup>
-        <Reference Include="Microsoft.VisualStudio.QualityTools.CodedUITestFramework, Version=10.0.0.0, Culture=neutral, PublicKeyToken=b03f5f7f11d50a3a, processorArchitecture=MSIL">
-          <Private>False</Private>
-        </Reference>
-        <Reference Include="Microsoft.VisualStudio.TestTools.UITest.Common, Version=10.0.0.0, Culture=neutral, PublicKeyToken=b03f5f7f11d50a3a, processorArchitecture=MSIL">
-          <Private>False</Private>
-        </Reference>
-        <Reference Include="Microsoft.VisualStudio.TestTools.UITest.Extension, Version=10.0.0.0, Culture=neutral, PublicKeyToken=b03f5f7f11d50a3a, processorArchitecture=MSIL">
-          <Private>False</Private>
-        </Reference>
-        <Reference Include="Microsoft.VisualStudio.TestTools.UITesting, Version=10.0.0.0, Culture=neutral, PublicKeyToken=b03f5f7f11d50a3a, processorArchitecture=MSIL">
-          <Private>False</Private>
-        </Reference>
-      </ItemGroup>
-    </When>
-  </Choose>
-  <Import Project="$(VSToolsPath)\TeamTest\Microsoft.TestTools.targets" Condition="Exists('$(VSToolsPath)\TeamTest\Microsoft.TestTools.targets')" />
-  <Import Project="$(MSBuildToolsPath)\Microsoft.CSharp.targets" />
-  <!-- To modify your build process, add your task inside one of the targets below and uncomment it. 
-       Other similar extension points exist, see Microsoft.Common.targets.
-  <Target Name="BeforeBuild">
-  </Target>
-  <Target Name="AfterBuild">
-  </Target>
-  -->
+﻿<?xml version="1.0" encoding="utf-8"?>
+<Project ToolsVersion="4.0" DefaultTargets="Build" xmlns="http://schemas.microsoft.com/developer/msbuild/2003">
+  <PropertyGroup>
+    <Configuration Condition=" '$(Configuration)' == '' ">Debug</Configuration>
+    <Platform Condition=" '$(Platform)' == '' ">AnyCPU</Platform>
+    <ProjectGuid>{756CCDA3-D5E9-44B8-8049-1317B1826776}</ProjectGuid>
+    <OutputType>Library</OutputType>
+    <AppDesignerFolder>Properties</AppDesignerFolder>
+    <RootNamespace>SteveCadwallader.CodeMaid.IntegrationTests</RootNamespace>
+    <AssemblyName>SteveCadwallader.CodeMaid.IntegrationTests</AssemblyName>
+    <TargetFrameworkVersion>v4.5</TargetFrameworkVersion>
+    <FileAlignment>512</FileAlignment>
+    <ProjectTypeGuids>{3AC096D0-A1C2-E12C-1390-A8335801FDAB};{FAE04EC0-301F-11D3-BF4B-00C04F79EFBC}</ProjectTypeGuids>
+    <VisualStudioVersion Condition="'$(VisualStudioVersion)' == ''">10.0</VisualStudioVersion>
+    <VSToolsPath Condition="'$(VSToolsPath)' == ''">$(MSBuildExtensionsPath32)\Microsoft\VisualStudio\v$(VisualStudioVersion)</VSToolsPath>
+    <ReferencePath>$(ProgramFiles)\Common Files\microsoft shared\VSTT\$(VisualStudioVersion)\UITestExtensionPackages</ReferencePath>
+    <IsCodedUITest>False</IsCodedUITest>
+    <TestProjectType>UnitTest</TestProjectType>
+    <TargetFrameworkProfile />
+  </PropertyGroup>
+  <PropertyGroup Condition=" '$(Configuration)|$(Platform)' == 'Debug|AnyCPU' ">
+    <DebugSymbols>true</DebugSymbols>
+    <DebugType>full</DebugType>
+    <Optimize>false</Optimize>
+    <OutputPath>bin\Debug\</OutputPath>
+    <DefineConstants>DEBUG;TRACE</DefineConstants>
+    <ErrorReport>prompt</ErrorReport>
+    <WarningLevel>4</WarningLevel>
+    <Prefer32Bit>false</Prefer32Bit>
+  </PropertyGroup>
+  <PropertyGroup Condition=" '$(Configuration)|$(Platform)' == 'Release|AnyCPU' ">
+    <DebugType>pdbonly</DebugType>
+    <Optimize>true</Optimize>
+    <OutputPath>bin\Release\</OutputPath>
+    <DefineConstants>TRACE</DefineConstants>
+    <ErrorReport>prompt</ErrorReport>
+    <WarningLevel>4</WarningLevel>
+    <Prefer32Bit>false</Prefer32Bit>
+  </PropertyGroup>
+  <PropertyGroup>
+    <SignAssembly>true</SignAssembly>
+    <AssemblyOriginatorKeyFile>..\CodeMaid.snk</AssemblyOriginatorKeyFile>
+  </PropertyGroup>
+  <ItemGroup>
+    <Reference Include="Microsoft.CSharp" />
+    <Reference Include="Microsoft.VisualStudio.OLE.Interop, Version=7.1.40304.0, Culture=neutral, PublicKeyToken=b03f5f7f11d50a3a">
+      <SpecificVersion>False</SpecificVersion>
+    </Reference>
+    <Reference Include="Microsoft.VisualStudio.Shell.12.0, Version=12.0.0.0, Culture=neutral, PublicKeyToken=b03f5f7f11d50a3a, processorArchitecture=MSIL">
+      <SpecificVersion>False</SpecificVersion>
+    </Reference>
+    <Reference Include="Microsoft.VisualStudio.Shell.Interop, Version=7.1.40304.0, Culture=neutral, PublicKeyToken=b03f5f7f11d50a3a">
+      <SpecificVersion>False</SpecificVersion>
+    </Reference>
+    <Reference Include="Microsoft.VisualStudio.Shell.Interop.10.0, Version=10.0.0.0, Culture=neutral, PublicKeyToken=b03f5f7f11d50a3a, processorArchitecture=MSIL">
+      <SpecificVersion>False</SpecificVersion>
+      <EmbedInteropTypes>True</EmbedInteropTypes>
+    </Reference>
+    <Reference Include="Microsoft.VisualStudio.Shell.Interop.11.0, Version=11.0.0.0, Culture=neutral, PublicKeyToken=b03f5f7f11d50a3a, processorArchitecture=MSIL">
+      <SpecificVersion>False</SpecificVersion>
+      <EmbedInteropTypes>True</EmbedInteropTypes>
+    </Reference>
+    <Reference Include="Microsoft.VisualStudio.Shell.Interop.12.0, Version=12.0.0.0, Culture=neutral, PublicKeyToken=b03f5f7f11d50a3a, processorArchitecture=MSIL">
+      <SpecificVersion>False</SpecificVersion>
+      <EmbedInteropTypes>True</EmbedInteropTypes>
+    </Reference>
+    <Reference Include="Microsoft.VisualStudio.Shell.Interop.8.0, Version=8.0.0.0, Culture=neutral, PublicKeyToken=b03f5f7f11d50a3a">
+      <SpecificVersion>False</SpecificVersion>
+    </Reference>
+    <Reference Include="Microsoft.VisualStudio.Shell.Interop.9.0, Version=9.0.0.0, Culture=neutral, PublicKeyToken=b03f5f7f11d50a3a">
+      <SpecificVersion>False</SpecificVersion>
+    </Reference>
+    <Reference Include="Microsoft.VSSDK.TestHostFramework, Version=11.0.0.0, Culture=neutral, PublicKeyToken=b03f5f7f11d50a3a, processorArchitecture=MSIL">
+      <SpecificVersion>False</SpecificVersion>
+    </Reference>
+    <Reference Include="PresentationCore" />
+    <Reference Include="PresentationFramework" />
+    <Reference Include="System" />
+    <Reference Include="System.Design" />
+    <Reference Include="WindowsBase" />
+  </ItemGroup>
+  <ItemGroup>
+    <COMReference Include="EnvDTE">
+      <Guid>{80CC9F66-E7D8-4DDD-85B6-D9E6CD0E93E2}</Guid>
+      <VersionMajor>8</VersionMajor>
+      <VersionMinor>0</VersionMinor>
+      <Lcid>0</Lcid>
+      <WrapperTool>primary</WrapperTool>
+      <Isolated>False</Isolated>
+      <EmbedInteropTypes>False</EmbedInteropTypes>
+    </COMReference>
+    <COMReference Include="EnvDTE100">
+      <Guid>{26AD1324-4B7C-44BC-84F8-B86AED45729F}</Guid>
+      <VersionMajor>10</VersionMajor>
+      <VersionMinor>0</VersionMinor>
+      <Lcid>0</Lcid>
+      <WrapperTool>primary</WrapperTool>
+      <Isolated>False</Isolated>
+      <EmbedInteropTypes>False</EmbedInteropTypes>
+    </COMReference>
+    <COMReference Include="EnvDTE80">
+      <Guid>{1A31287A-4D7D-413E-8E32-3B374931BD89}</Guid>
+      <VersionMajor>8</VersionMajor>
+      <VersionMinor>0</VersionMinor>
+      <Lcid>0</Lcid>
+      <WrapperTool>primary</WrapperTool>
+      <Isolated>False</Isolated>
+      <EmbedInteropTypes>False</EmbedInteropTypes>
+    </COMReference>
+    <COMReference Include="EnvDTE90">
+      <Guid>{2CE2370E-D744-4936-A090-3FFFE667B0E1}</Guid>
+      <VersionMajor>9</VersionMajor>
+      <VersionMinor>0</VersionMinor>
+      <Lcid>0</Lcid>
+      <WrapperTool>primary</WrapperTool>
+      <Isolated>False</Isolated>
+      <EmbedInteropTypes>False</EmbedInteropTypes>
+    </COMReference>
+  </ItemGroup>
+  <Choose>
+    <When Condition="('$(VisualStudioVersion)' == '10.0' or '$(VisualStudioVersion)' == '') and '$(TargetFrameworkVersion)' == 'v3.5'">
+      <ItemGroup>
+        <Reference Include="Microsoft.VisualStudio.QualityTools.UnitTestFramework, Version=10.1.0.0, Culture=neutral, PublicKeyToken=b03f5f7f11d50a3a, processorArchitecture=MSIL" />
+      </ItemGroup>
+    </When>
+    <Otherwise>
+      <ItemGroup>
+        <Reference Include="Microsoft.VisualStudio.QualityTools.UnitTestFramework" />
+      </ItemGroup>
+    </Otherwise>
+  </Choose>
+  <ItemGroup>
+    <Compile Include="..\GlobalAssemblyInfo.cs">
+      <Link>Properties\GlobalAssemblyInfo.cs</Link>
+    </Compile>
+    <Compile Include="Cleaning\CleaningTestHelper.cs" />
+    <Content Include="Cleaning\Comments\Data\StandardCommentFormat.cs">
+      <CopyToOutputDirectory>PreserveNewest</CopyToOutputDirectory>
+    </Content>
+    <Content Include="Cleaning\Comments\Data\StandardCommentFormat_Cleaned.cs">
+      <CopyToOutputDirectory>PreserveNewest</CopyToOutputDirectory>
+    </Content>
+    <Content Include="Cleaning\Comments\Data\XMLCommentFormat.cs">
+      <CopyToOutputDirectory>PreserveNewest</CopyToOutputDirectory>
+    </Content>
+    <Content Include="Cleaning\Comments\Data\XMLCommentFormat_Cleaned.cs">
+      <CopyToOutputDirectory>PreserveNewest</CopyToOutputDirectory>
+    </Content>
+    <Content Include="Cleaning\Comments\Data\StylecopHeaderFormat.cs">
+      <CopyToOutputDirectory>PreserveNewest</CopyToOutputDirectory>
+    </Content>
+    <Content Include="Cleaning\Comments\Data\StylecopHeaderFormat_Cleaned.cs">
+      <CopyToOutputDirectory>PreserveNewest</CopyToOutputDirectory>
+    </Content>
+    <Compile Include="Cleaning\Comments\StandardCommentFormatTests.cs" />
+    <Compile Include="Cleaning\Comments\CommentFormatTestsHelper.cs" />
+    <Compile Include="Cleaning\Comments\StylecopHeaderFormatTests.cs" />
+    <Compile Include="Cleaning\Comments\XMLCommentFormatTests.cs" />
+    <Compile Include="Cleaning\FileTypes\CPlusPlusTests.cs" />
+    <Compile Include="Cleaning\FileTypes\FSharpTests.cs" />
+    <Compile Include="Cleaning\FileTypes\CSHTMLTests.cs" />
+    <Compile Include="Cleaning\FileTypes\LESSTests.cs" />
+    <Compile Include="Cleaning\FileTypes\VisualBasicTests.cs" />
+    <Compile Include="Cleaning\FileTypes\XAMLTests.cs" />
+    <Compile Include="Cleaning\FileTypes\HTMLTests.cs" />
+    <Compile Include="Cleaning\FileTypes\CSSTests.cs" />
+    <Compile Include="Cleaning\FileTypes\XMLTests.cs" />
+    <Compile Include="Cleaning\FileTypes\JavaScriptTests.cs" />
+    <Compile Include="Cleaning\FileTypes\TypeScriptTests.cs" />
+    <Compile Include="Cleaning\Insert\BlankLinePaddingBeforeRegionTagsTests.cs" />
+    <Compile Include="Cleaning\Insert\BlankSpaceBeforeSelfClosingAngleBracketTests.cs" />
+    <Content Include="Cleaning\FileTypes\Data\CPlusPlus.cpp">
+      <CopyToOutputDirectory>PreserveNewest</CopyToOutputDirectory>
+    </Content>
+    <Content Include="Cleaning\FileTypes\Data\CSS.css">
+      <CopyToOutputDirectory>PreserveNewest</CopyToOutputDirectory>
+    </Content>
+    <Content Include="Cleaning\FileTypes\Data\FSharp.fs">
+      <CopyToOutputDirectory>PreserveNewest</CopyToOutputDirectory>
+    </Content>
+    <Content Include="Cleaning\FileTypes\Data\HTML.html">
+      <CopyToOutputDirectory>PreserveNewest</CopyToOutputDirectory>
+    </Content>
+    <Content Include="Cleaning\FileTypes\Data\JavaScript.js">
+      <CopyToOutputDirectory>PreserveNewest</CopyToOutputDirectory>
+    </Content>
+    <Content Include="Cleaning\FileTypes\Data\VisualBasic.vb">
+      <CopyToOutputDirectory>PreserveNewest</CopyToOutputDirectory>
+    </Content>
+    <Content Include="Cleaning\FileTypes\Data\TypeScript.ts">
+      <CopyToOutputDirectory>PreserveNewest</CopyToOutputDirectory>
+    </Content>
+    <Content Include="Cleaning\FileTypes\Data\TypeScript.js">
+      <DependentUpon>TypeScript.ts</DependentUpon>
+      <CopyToOutputDirectory>PreserveNewest</CopyToOutputDirectory>
+    </Content>
+    <Content Include="Cleaning\FileTypes\Data\XML.xml">
+      <CopyToOutputDirectory>PreserveNewest</CopyToOutputDirectory>
+    </Content>
+    <Content Include="Cleaning\Insert\Data\ExplicitAccessModifiersOnClasses_Cleaned.cs">
+      <CopyToOutputDirectory>PreserveNewest</CopyToOutputDirectory>
+    </Content>
+    <Content Include="Cleaning\Insert\Data\ExplicitAccessModifiersOnClasses.cs">
+      <CopyToOutputDirectory>PreserveNewest</CopyToOutputDirectory>
+    </Content>
+    <Content Include="Cleaning\Insert\Data\ExplicitAccessModifiersOnDelegates.cs">
+      <CopyToOutputDirectory>PreserveNewest</CopyToOutputDirectory>
+    </Content>
+    <Content Include="Cleaning\Insert\Data\ExplicitAccessModifiersOnDelegates_Cleaned.cs">
+      <CopyToOutputDirectory>PreserveNewest</CopyToOutputDirectory>
+    </Content>
+    <Content Include="Cleaning\Insert\Data\ExplicitAccessModifiersOnEnumerations.cs">
+      <CopyToOutputDirectory>PreserveNewest</CopyToOutputDirectory>
+    </Content>
+    <Content Include="Cleaning\Insert\Data\ExplicitAccessModifiersOnEnumerations_Cleaned.cs">
+      <CopyToOutputDirectory>PreserveNewest</CopyToOutputDirectory>
+    </Content>
+    <Content Include="Cleaning\Insert\Data\ExplicitAccessModifiersOnEvents.cs">
+      <CopyToOutputDirectory>PreserveNewest</CopyToOutputDirectory>
+    </Content>
+    <Content Include="Cleaning\Insert\Data\ExplicitAccessModifiersOnEvents_Cleaned.cs">
+      <CopyToOutputDirectory>PreserveNewest</CopyToOutputDirectory>
+    </Content>
+    <Content Include="Cleaning\Insert\Data\ExplicitAccessModifiersOnFields.cs">
+      <CopyToOutputDirectory>PreserveNewest</CopyToOutputDirectory>
+    </Content>
+    <Content Include="Cleaning\Insert\Data\ExplicitAccessModifiersOnFields_Cleaned.cs">
+      <CopyToOutputDirectory>PreserveNewest</CopyToOutputDirectory>
+    </Content>
+    <Content Include="Cleaning\Insert\Data\ExplicitAccessModifiersOnInterfaces.cs">
+      <CopyToOutputDirectory>PreserveNewest</CopyToOutputDirectory>
+    </Content>
+    <Content Include="Cleaning\Insert\Data\ExplicitAccessModifiersOnInterfaces_Cleaned.cs">
+      <CopyToOutputDirectory>PreserveNewest</CopyToOutputDirectory>
+    </Content>
+    <Content Include="Cleaning\Insert\Data\ExplicitAccessModifiersOnMethods.cs">
+      <CopyToOutputDirectory>PreserveNewest</CopyToOutputDirectory>
+    </Content>
+    <Content Include="Cleaning\Insert\Data\ExplicitAccessModifiersOnMethods_Cleaned.cs">
+      <CopyToOutputDirectory>PreserveNewest</CopyToOutputDirectory>
+    </Content>
+    <Content Include="Cleaning\Insert\Data\ExplicitAccessModifiersOnProperties.cs">
+      <CopyToOutputDirectory>PreserveNewest</CopyToOutputDirectory>
+    </Content>
+    <Content Include="Cleaning\Insert\Data\ExplicitAccessModifiersOnProperties_Cleaned.cs">
+      <CopyToOutputDirectory>PreserveNewest</CopyToOutputDirectory>
+    </Content>
+    <Content Include="Cleaning\Insert\Data\ExplicitAccessModifiersOnStructs.cs">
+      <CopyToOutputDirectory>PreserveNewest</CopyToOutputDirectory>
+    </Content>
+    <Content Include="Cleaning\Insert\Data\ExplicitAccessModifiersOnStructs_Cleaned.cs">
+      <CopyToOutputDirectory>PreserveNewest</CopyToOutputDirectory>
+    </Content>
+    <Content Include="Cleaning\Insert\Data\BlankLinePaddingBeforeRegionTags.cs">
+      <CopyToOutputDirectory>PreserveNewest</CopyToOutputDirectory>
+    </Content>
+    <Content Include="Cleaning\Insert\Data\BlankLinePaddingBeforeRegionTags_Cleaned.cs">
+      <CopyToOutputDirectory>PreserveNewest</CopyToOutputDirectory>
+    </Content>
+    <Compile Include="Cleaning\Insert\BlankLinePaddingBeforeEndRegionTagsTests.cs" />
+    <Content Include="Cleaning\Insert\Data\BlankLinePaddingBeforeEndRegionTags.cs">
+      <CopyToOutputDirectory>PreserveNewest</CopyToOutputDirectory>
+    </Content>
+    <Content Include="Cleaning\Insert\Data\BlankLinePaddingBeforeEndRegionTags_Cleaned.cs">
+      <CopyToOutputDirectory>PreserveNewest</CopyToOutputDirectory>
+    </Content>
+    <Compile Include="Cleaning\Insert\BlankLinePaddingAfterRegionTagsTests.cs" />
+    <Content Include="Cleaning\Insert\Data\BlankLinePaddingAfterRegionTags.cs">
+      <CopyToOutputDirectory>PreserveNewest</CopyToOutputDirectory>
+    </Content>
+    <Content Include="Cleaning\Insert\Data\BlankLinePaddingAfterRegionTags_Cleaned.cs">
+      <CopyToOutputDirectory>PreserveNewest</CopyToOutputDirectory>
+    </Content>
+    <Compile Include="Cleaning\Insert\BlankLinePaddingAfterEndRegionTagsTests.cs" />
+    <Content Include="Cleaning\Insert\Data\BlankLinePaddingAfterEndRegionTags.cs">
+      <CopyToOutputDirectory>PreserveNewest</CopyToOutputDirectory>
+    </Content>
+    <Content Include="Cleaning\Insert\Data\BlankLinePaddingAfterEndRegionTags_Cleaned.cs">
+      <CopyToOutputDirectory>PreserveNewest</CopyToOutputDirectory>
+    </Content>
+    <Compile Include="Cleaning\Insert\BlankLinePaddingBeforeCaseStatementsTests.cs" />
+    <Content Include="Cleaning\Insert\Data\BlankLinePaddingBeforeCaseStatements.cs">
+      <CopyToOutputDirectory>PreserveNewest</CopyToOutputDirectory>
+    </Content>
+    <Content Include="Cleaning\Insert\Data\BlankLinePaddingBeforeCaseStatements_Cleaned.cs">
+      <CopyToOutputDirectory>PreserveNewest</CopyToOutputDirectory>
+    </Content>
+    <Compile Include="Cleaning\Insert\BlankLinePaddingBeforeSingleLineCommentsTests.cs" />
+    <Content Include="Cleaning\Insert\Data\BlankLinePaddingBeforeSingleLineComments.cs">
+      <CopyToOutputDirectory>PreserveNewest</CopyToOutputDirectory>
+    </Content>
+    <Content Include="Cleaning\Insert\Data\BlankLinePaddingBeforeSingleLineComments_Cleaned.cs">
+      <CopyToOutputDirectory>PreserveNewest</CopyToOutputDirectory>
+    </Content>
+    <Compile Include="Cleaning\Insert\BlankLinePaddingBeforeClassesTests.cs" />
+    <Compile Include="Cleaning\Insert\BlankLinePaddingBeforeDelegatesTests.cs" />
+    <Compile Include="Cleaning\Insert\BlankLinePaddingBeforeEnumerationsTests.cs" />
+    <Compile Include="Cleaning\Insert\BlankLinePaddingBeforeEventsTests.cs" />
+    <Compile Include="Cleaning\Insert\BlankLinePaddingBeforeFieldsWithCommentsTests.cs" />
+    <Compile Include="Cleaning\Insert\BlankLinePaddingBeforeInterfacesTests.cs" />
+    <Compile Include="Cleaning\Insert\BlankLinePaddingBeforeMethodsTests.cs" />
+    <Compile Include="Cleaning\Insert\BlankLinePaddingBeforePropertiesTests.cs" />
+    <Compile Include="Cleaning\Insert\BlankLinePaddingBeforeStructsTests.cs" />
+    <Compile Include="Cleaning\Insert\BlankLinePaddingBeforeNamespacesTests.cs" />
+    <Compile Include="Cleaning\Insert\BlankLinePaddingBeforeUsingStatementBlocksTests.cs" />
+    <Content Include="Cleaning\Insert\Data\BlankLinePaddingBeforeClasses.cs">
+      <CopyToOutputDirectory>PreserveNewest</CopyToOutputDirectory>
+    </Content>
+    <Content Include="Cleaning\Insert\Data\BlankLinePaddingBeforeClasses_Cleaned.cs">
+      <CopyToOutputDirectory>PreserveNewest</CopyToOutputDirectory>
+    </Content>
+    <Content Include="Cleaning\Insert\Data\BlankLinePaddingBeforeInterfaces.cs">
+      <CopyToOutputDirectory>PreserveNewest</CopyToOutputDirectory>
+    </Content>
+    <Content Include="Cleaning\Insert\Data\BlankLinePaddingBeforeInterfaces_Cleaned.cs">
+      <CopyToOutputDirectory>PreserveNewest</CopyToOutputDirectory>
+    </Content>
+    <Content Include="Cleaning\Insert\Data\BlankLinePaddingBeforeStructs.cs">
+      <CopyToOutputDirectory>PreserveNewest</CopyToOutputDirectory>
+    </Content>
+    <Content Include="Cleaning\Insert\Data\BlankLinePaddingBeforeStructs_Cleaned.cs">
+      <CopyToOutputDirectory>PreserveNewest</CopyToOutputDirectory>
+    </Content>
+    <Content Include="Cleaning\Insert\Data\BlankLinePaddingBeforeEnumerations.cs">
+      <CopyToOutputDirectory>PreserveNewest</CopyToOutputDirectory>
+    </Content>
+    <Content Include="Cleaning\Insert\Data\BlankLinePaddingBeforeEnumerations_Cleaned.cs">
+      <CopyToOutputDirectory>PreserveNewest</CopyToOutputDirectory>
+    </Content>
+    <Content Include="Cleaning\Insert\Data\BlankLinePaddingBeforeDelegates.cs">
+      <CopyToOutputDirectory>PreserveNewest</CopyToOutputDirectory>
+    </Content>
+    <Content Include="Cleaning\Insert\Data\BlankLinePaddingBeforeDelegates_Cleaned.cs">
+      <CopyToOutputDirectory>PreserveNewest</CopyToOutputDirectory>
+    </Content>
+    <Content Include="Cleaning\Insert\Data\BlankLinePaddingBeforeEvents.cs">
+      <CopyToOutputDirectory>PreserveNewest</CopyToOutputDirectory>
+    </Content>
+    <Content Include="Cleaning\Insert\Data\BlankLinePaddingBeforeEvents_Cleaned.cs">
+      <CopyToOutputDirectory>PreserveNewest</CopyToOutputDirectory>
+    </Content>
+    <Content Include="Cleaning\Insert\Data\BlankLinePaddingBeforeFieldsWithComments.cs">
+      <CopyToOutputDirectory>PreserveNewest</CopyToOutputDirectory>
+    </Content>
+    <Content Include="Cleaning\Insert\Data\BlankLinePaddingBeforeFieldsWithComments_Cleaned.cs">
+      <CopyToOutputDirectory>PreserveNewest</CopyToOutputDirectory>
+    </Content>
+    <Content Include="Cleaning\Insert\Data\BlankLinePaddingBeforeMethods.cs">
+      <CopyToOutputDirectory>PreserveNewest</CopyToOutputDirectory>
+    </Content>
+    <Content Include="Cleaning\Insert\Data\BlankLinePaddingBeforeMethods_Cleaned.cs">
+      <CopyToOutputDirectory>PreserveNewest</CopyToOutputDirectory>
+    </Content>
+    <Content Include="Cleaning\Insert\Data\BlankLinePaddingBeforeProperties.cs">
+      <CopyToOutputDirectory>PreserveNewest</CopyToOutputDirectory>
+    </Content>
+    <Content Include="Cleaning\Insert\Data\BlankLinePaddingBeforeProperties_Cleaned.cs">
+      <CopyToOutputDirectory>PreserveNewest</CopyToOutputDirectory>
+    </Content>
+    <Content Include="Cleaning\Insert\Data\BlankLinePaddingBeforeNamespaces.cs">
+      <CopyToOutputDirectory>PreserveNewest</CopyToOutputDirectory>
+    </Content>
+    <Content Include="Cleaning\Insert\Data\BlankLinePaddingBeforeNamespaces_Cleaned.cs">
+      <CopyToOutputDirectory>PreserveNewest</CopyToOutputDirectory>
+    </Content>
+    <Content Include="Cleaning\Insert\Data\BlankLinePaddingBeforeUsingStatementBlocks.cs">
+      <CopyToOutputDirectory>PreserveNewest</CopyToOutputDirectory>
+    </Content>
+    <Content Include="Cleaning\Insert\Data\BlankLinePaddingBeforeUsingStatementBlocks_Cleaned.cs">
+      <CopyToOutputDirectory>PreserveNewest</CopyToOutputDirectory>
+    </Content>
+    <Compile Include="Cleaning\Insert\BlankLinePaddingAfterClassesTests.cs" />
+    <Compile Include="Cleaning\Insert\BlankLinePaddingAfterDelegatesTests.cs" />
+    <Compile Include="Cleaning\Insert\BlankLinePaddingAfterEnumerationsTests.cs" />
+    <Compile Include="Cleaning\Insert\BlankLinePaddingAfterEventsTests.cs" />
+    <Compile Include="Cleaning\Insert\BlankLinePaddingAfterFieldsWithCommentsTests.cs" />
+    <Compile Include="Cleaning\Insert\BlankLinePaddingAfterInterfacesTests.cs" />
+    <Compile Include="Cleaning\Insert\BlankLinePaddingAfterMethodsTests.cs" />
+    <Compile Include="Cleaning\Insert\BlankLinePaddingAfterNamespacesTests.cs" />
+    <Compile Include="Cleaning\Insert\BlankLinePaddingAfterPropertiesTests.cs" />
+    <Compile Include="Cleaning\Insert\BlankLinePaddingAfterStructsTests.cs" />
+    <Compile Include="Cleaning\Insert\BlankLinePaddingAfterUsingStatementBlocksTests.cs" />
+    <Content Include="Cleaning\Insert\Data\BlankLinePaddingAfterClasses.cs">
+      <CopyToOutputDirectory>PreserveNewest</CopyToOutputDirectory>
+    </Content>
+    <Content Include="Cleaning\Insert\Data\BlankLinePaddingAfterDelegates.cs">
+      <CopyToOutputDirectory>PreserveNewest</CopyToOutputDirectory>
+    </Content>
+    <Content Include="Cleaning\Insert\Data\BlankLinePaddingAfterEnumerations.cs">
+      <CopyToOutputDirectory>PreserveNewest</CopyToOutputDirectory>
+    </Content>
+    <Content Include="Cleaning\Insert\Data\BlankLinePaddingAfterEvents.cs">
+      <CopyToOutputDirectory>PreserveNewest</CopyToOutputDirectory>
+    </Content>
+    <Content Include="Cleaning\Insert\Data\BlankLinePaddingAfterFieldsWithComments.cs">
+      <CopyToOutputDirectory>PreserveNewest</CopyToOutputDirectory>
+    </Content>
+    <Content Include="Cleaning\Insert\Data\BlankLinePaddingAfterInterfaces.cs">
+      <CopyToOutputDirectory>PreserveNewest</CopyToOutputDirectory>
+    </Content>
+    <Content Include="Cleaning\Insert\Data\BlankLinePaddingAfterMethods.cs">
+      <CopyToOutputDirectory>PreserveNewest</CopyToOutputDirectory>
+    </Content>
+    <Content Include="Cleaning\Insert\Data\BlankLinePaddingAfterNamespaces.cs">
+      <CopyToOutputDirectory>PreserveNewest</CopyToOutputDirectory>
+    </Content>
+    <Content Include="Cleaning\Insert\Data\BlankLinePaddingAfterProperties.cs">
+      <CopyToOutputDirectory>PreserveNewest</CopyToOutputDirectory>
+    </Content>
+    <Content Include="Cleaning\Insert\Data\BlankLinePaddingAfterStructs.cs">
+      <CopyToOutputDirectory>PreserveNewest</CopyToOutputDirectory>
+    </Content>
+    <Content Include="Cleaning\Insert\Data\BlankLinePaddingAfterUsingStatementBlocks.cs">
+      <CopyToOutputDirectory>PreserveNewest</CopyToOutputDirectory>
+    </Content>
+    <Content Include="Cleaning\Insert\Data\BlankLinePaddingAfterUsingStatementBlocks_Cleaned.cs">
+      <CopyToOutputDirectory>PreserveNewest</CopyToOutputDirectory>
+    </Content>
+    <Content Include="Cleaning\Insert\Data\BlankLinePaddingAfterClasses_Cleaned.cs">
+      <CopyToOutputDirectory>PreserveNewest</CopyToOutputDirectory>
+    </Content>
+    <Content Include="Cleaning\Insert\Data\BlankLinePaddingAfterDelegates_Cleaned.cs">
+      <CopyToOutputDirectory>PreserveNewest</CopyToOutputDirectory>
+    </Content>
+    <Content Include="Cleaning\Insert\Data\BlankLinePaddingAfterEnumerations_Cleaned.cs">
+      <CopyToOutputDirectory>PreserveNewest</CopyToOutputDirectory>
+    </Content>
+    <Content Include="Cleaning\Insert\Data\BlankLinePaddingAfterEvents_Cleaned.cs">
+      <CopyToOutputDirectory>PreserveNewest</CopyToOutputDirectory>
+    </Content>
+    <Content Include="Cleaning\Insert\Data\BlankLinePaddingAfterFieldsWithComments_Cleaned.cs">
+      <CopyToOutputDirectory>PreserveNewest</CopyToOutputDirectory>
+    </Content>
+    <Content Include="Cleaning\Insert\Data\BlankLinePaddingAfterInterfaces_Cleaned.cs">
+      <CopyToOutputDirectory>PreserveNewest</CopyToOutputDirectory>
+    </Content>
+    <Content Include="Cleaning\Insert\Data\BlankLinePaddingAfterMethods_Cleaned.cs">
+      <CopyToOutputDirectory>PreserveNewest</CopyToOutputDirectory>
+    </Content>
+    <Content Include="Cleaning\Insert\Data\BlankLinePaddingAfterNamespaces_Cleaned.cs">
+      <CopyToOutputDirectory>PreserveNewest</CopyToOutputDirectory>
+    </Content>
+    <Content Include="Cleaning\Insert\Data\BlankLinePaddingAfterStructs_Cleaned.cs">
+      <CopyToOutputDirectory>PreserveNewest</CopyToOutputDirectory>
+    </Content>
+    <Content Include="Cleaning\Insert\Data\BlankLinePaddingAfterProperties_Cleaned.cs">
+      <CopyToOutputDirectory>PreserveNewest</CopyToOutputDirectory>
+    </Content>
+    <Compile Include="Cleaning\Insert\BlankLinePaddingBetweenMultiLinePropertyAccessorsTests.cs" />
+    <Content Include="Cleaning\Insert\Data\BlankLinePaddingBetweenMultiLinePropertyAccessors.cs">
+      <CopyToOutputDirectory>PreserveNewest</CopyToOutputDirectory>
+    </Content>
+    <Content Include="Cleaning\Insert\Data\BlankLinePaddingBetweenMultiLinePropertyAccessors_Cleaned.cs">
+      <CopyToOutputDirectory>PreserveNewest</CopyToOutputDirectory>
+    </Content>
+    <Compile Include="Cleaning\Insert\ExplicitAccessModifiersOnStructsTests.cs" />
+    <Compile Include="Cleaning\Insert\ExplicitAccessModifiersOnPropertiesTests.cs" />
+    <Compile Include="Cleaning\Insert\ExplicitAccessModifiersOnMethodsTests.cs" />
+    <Compile Include="Cleaning\Insert\ExplicitAccessModifiersOnInterfacesTests.cs" />
+    <Compile Include="Cleaning\Insert\ExplicitAccessModifiersOnFieldsTests.cs" />
+    <Compile Include="Cleaning\Insert\ExplicitAccessModifiersOnEventsTests.cs" />
+    <Compile Include="Cleaning\Insert\ExplicitAccessModifiersOnEnumerationsTests.cs" />
+    <Compile Include="Cleaning\Insert\ExplicitAccessModifiersOnDelegatesTests.cs" />
+    <Compile Include="Cleaning\Insert\ExplicitAccessModifiersOnClassesTests.cs" />
+    <Compile Include="Cleaning\FileTypes\CSharpTests.cs" />
+    <Content Include="Cleaning\FileTypes\Data\CSharp.cs">
+      <CopyToOutputDirectory>PreserveNewest</CopyToOutputDirectory>
+    </Content>
+    <Compile Include="Cleaning\Remove\BlankLinesAfterAttributesTests.cs" />
+    <Compile Include="Cleaning\Remove\BlankLinesAfterOpeningBraceTests.cs" />
+    <Compile Include="Cleaning\Remove\BlankLinesAtBottomTests.cs" />
+    <Content Include="Cleaning\Insert\Data\BlankSpaceBeforeSelfClosingAngleBracket.xml">
+      <CopyToOutputDirectory>PreserveNewest</CopyToOutputDirectory>
+    </Content>
+    <Content Include="Cleaning\Insert\Data\BlankSpaceBeforeSelfClosingAngleBracket_Cleaned.xml">
+      <CopyToOutputDirectory>PreserveNewest</CopyToOutputDirectory>
+    </Content>
+    <Content Include="Cleaning\Remove\Data\BlankLinesAtBottom.cs">
+      <CopyToOutputDirectory>PreserveNewest</CopyToOutputDirectory>
+    </Content>
+    <Content Include="Cleaning\Remove\Data\BlankLinesAtBottom_Cleaned.cs">
+      <CopyToOutputDirectory>PreserveNewest</CopyToOutputDirectory>
+    </Content>
+    <Compile Include="Cleaning\Remove\BlankLinesAtTopTests.cs" />
+    <Content Include="Cleaning\Remove\Data\BlankLinesAtTop.cs">
+      <CopyToOutputDirectory>PreserveNewest</CopyToOutputDirectory>
+    </Content>
+    <Content Include="Cleaning\Remove\Data\BlankLinesAtTop_Cleaned.cs">
+      <CopyToOutputDirectory>PreserveNewest</CopyToOutputDirectory>
+    </Content>
+    <Content Include="Cleaning\Remove\Data\BlankLinesAfterAttributes.cs">
+      <CopyToOutputDirectory>PreserveNewest</CopyToOutputDirectory>
+    </Content>
+    <Content Include="Cleaning\Remove\Data\BlankLinesAfterAttributes_Cleaned.cs">
+      <CopyToOutputDirectory>PreserveNewest</CopyToOutputDirectory>
+    </Content>
+    <Content Include="Cleaning\Remove\Data\BlankLinesAfterOpeningBrace.cs">
+      <CopyToOutputDirectory>PreserveNewest</CopyToOutputDirectory>
+    </Content>
+    <Content Include="Cleaning\Remove\Data\BlankLinesAfterOpeningBrace_Cleaned.cs">
+      <CopyToOutputDirectory>PreserveNewest</CopyToOutputDirectory>
+    </Content>
+    <Compile Include="Cleaning\Remove\BlankLinesBeforeClosingBraceTests.cs" />
+    <Content Include="Cleaning\Remove\Data\BlankLinesBeforeClosingBrace.cs">
+      <CopyToOutputDirectory>PreserveNewest</CopyToOutputDirectory>
+    </Content>
+    <Content Include="Cleaning\Remove\Data\BlankLinesBeforeClosingBrace_Cleaned.cs">
+      <CopyToOutputDirectory>PreserveNewest</CopyToOutputDirectory>
+    </Content>
+    <Content Include="Cleaning\Remove\Data\BlankLinesBeforeClosingTag.xml">
+      <CopyToOutputDirectory>PreserveNewest</CopyToOutputDirectory>
+    </Content>
+    <Content Include="Cleaning\Remove\Data\BlankLinesBeforeClosingTag_Cleaned.xml">
+      <CopyToOutputDirectory>PreserveNewest</CopyToOutputDirectory>
+    </Content>
+    <Content Include="Cleaning\Remove\Data\BlankSpacesBeforeClosingAngleBracket.xml">
+      <CopyToOutputDirectory>PreserveNewest</CopyToOutputDirectory>
+    </Content>
+    <Content Include="Cleaning\Remove\Data\BlankSpacesBeforeClosingAngleBracket_Cleaned.xml">
+      <CopyToOutputDirectory>PreserveNewest</CopyToOutputDirectory>
+    </Content>
+    <Content Include="Cleaning\Remove\Data\EndOfFileTrailingNewLine_Cleaned.cs">
+      <CopyToOutputDirectory>PreserveNewest</CopyToOutputDirectory>
+    </Content>
+    <Content Include="Cleaning\Remove\Data\EndOfFileTrailingNewLine.cs">
+      <CopyToOutputDirectory>PreserveNewest</CopyToOutputDirectory>
+    </Content>
+    <Compile Include="Cleaning\Remove\BlankLinesBetweenChainedStatementsTests.cs" />
+    <Compile Include="Cleaning\Remove\BlankLinesBeforeClosingTagTests.cs" />
+    <Compile Include="Cleaning\Remove\BlankSpacesBeforeClosingAngleBracketTests.cs" />
+    <Content Include="Cleaning\Remove\Data\BlankLinesBetweenChainedStatements.cs">
+      <CopyToOutputDirectory>PreserveNewest</CopyToOutputDirectory>
+    </Content>
+    <Content Include="Cleaning\Remove\Data\BlankLinesBetweenChainedStatements_Cleaned.cs">
+      <CopyToOutputDirectory>PreserveNewest</CopyToOutputDirectory>
+    </Content>
+    <Compile Include="Cleaning\Remove\EndOfFileTrailingNewLineTests.cs" />
+    <Compile Include="Cleaning\Remove\EndOfLineWhitespaceTests.cs" />
+    <Compile Include="Cleaning\Remove\MultipleConsecutiveBlankLinesTests.cs" />
+    <Content Include="Cleaning\Remove\Data\EndOfLineWhitespace.cs">
+      <CopyToOutputDirectory>PreserveNewest</CopyToOutputDirectory>
+    </Content>
+    <Content Include="Cleaning\Remove\Data\EndOfLineWhitespace_Cleaned.cs">
+      <CopyToOutputDirectory>PreserveNewest</CopyToOutputDirectory>
+    </Content>
+    <Content Include="Cleaning\Remove\Data\MultipleConsecutiveBlankLines.cs">
+      <CopyToOutputDirectory>PreserveNewest</CopyToOutputDirectory>
+    </Content>
+    <Content Include="Cleaning\Remove\Data\MultipleConsecutiveBlankLines_Cleaned.cs">
+      <CopyToOutputDirectory>PreserveNewest</CopyToOutputDirectory>
+    </Content>
+    <Content Include="Cleaning\Update\Data\EndRegionDirectives_Cleaned.cs">
+      <CopyToOutputDirectory>PreserveNewest</CopyToOutputDirectory>
+    </Content>
+    <Content Include="Cleaning\Update\Data\EndRegionDirectives.cs">
+      <CopyToOutputDirectory>PreserveNewest</CopyToOutputDirectory>
+    </Content>
+    <Compile Include="Cleaning\Update\AccessorsToBothBeSingleLineOrMultiLineTests.cs" />
+    <Content Include="Cleaning\Update\Data\AccessorsToBothBeSingleLineOrMultiLine.cs">
+      <CopyToOutputDirectory>PreserveNewest</CopyToOutputDirectory>
+    </Content>
+    <Content Include="Cleaning\Update\Data\AccessorsToBothBeSingleLineOrMultiLine_Cleaned.cs">
+      <CopyToOutputDirectory>PreserveNewest</CopyToOutputDirectory>
+    </Content>
+    <Content Include="Cleaning\Update\Data\SingleLineMethods_Cleaned.cs">
+      <CopyToOutputDirectory>PreserveNewest</CopyToOutputDirectory>
+    </Content>
+    <Content Include="Cleaning\Update\Data\SingleLineMethods.cs">
+      <CopyToOutputDirectory>PreserveNewest</CopyToOutputDirectory>
+    </Content>
+    <Compile Include="Cleaning\Update\EndRegionDirectivesTests.cs" />
+    <Compile Include="Cleaning\Update\SingleLineMethodsTests.cs" />
+    <Compile Include="DialogTests.cs" />
+    <Compile Include="Helpers\TestEnvironment.cs" />
+    <Compile Include="Helpers\DialogBoxPurger.cs" />
+    <Compile Include="Helpers\NativeMethods.cs" />
+    <Compile Include="Helpers\TestUtils.cs" />
+    <Compile Include="PackageTests.cs" />
+    <Compile Include="Properties\AssemblyInfo.cs" />
+    <Compile Include="ToolWindowTests.cs" />
+  </ItemGroup>
+  <ItemGroup>
+    <ProjectReference Include="..\CodeMaid\CodeMaid.csproj">
+      <Project>{19b1ab9e-4603-4a9c-9284-32aae57fb7bc}</Project>
+      <Name>CodeMaid</Name>
+    </ProjectReference>
+  </ItemGroup>
+  <ItemGroup>
+    <None Include="..\CodeMaid.snk">
+      <Link>Properties\CodeMaid.snk</Link>
+    </None>
+    <Content Include="Cleaning\FileTypes\Data\LESS.less">
+      <CopyToOutputDirectory>PreserveNewest</CopyToOutputDirectory>
+    </Content>
+    <Content Include="Cleaning\FileTypes\Data\CSHTML.cshtml">
+      <CopyToOutputDirectory>PreserveNewest</CopyToOutputDirectory>
+    </Content>
+  </ItemGroup>
+  <ItemGroup>
+    <Content Include="Cleaning\FileTypes\Data\XAML.xaml">
+      <SubType>Designer</SubType>
+      <Generator>MSBuild:Compile</Generator>
+      <CopyToOutputDirectory>PreserveNewest</CopyToOutputDirectory>
+    </Content>
+  </ItemGroup>
+  <Choose>
+    <When Condition="'$(VisualStudioVersion)' == '10.0' And '$(IsCodedUITest)' == 'True'">
+      <ItemGroup>
+        <Reference Include="Microsoft.VisualStudio.QualityTools.CodedUITestFramework, Version=10.0.0.0, Culture=neutral, PublicKeyToken=b03f5f7f11d50a3a, processorArchitecture=MSIL">
+          <Private>False</Private>
+        </Reference>
+        <Reference Include="Microsoft.VisualStudio.TestTools.UITest.Common, Version=10.0.0.0, Culture=neutral, PublicKeyToken=b03f5f7f11d50a3a, processorArchitecture=MSIL">
+          <Private>False</Private>
+        </Reference>
+        <Reference Include="Microsoft.VisualStudio.TestTools.UITest.Extension, Version=10.0.0.0, Culture=neutral, PublicKeyToken=b03f5f7f11d50a3a, processorArchitecture=MSIL">
+          <Private>False</Private>
+        </Reference>
+        <Reference Include="Microsoft.VisualStudio.TestTools.UITesting, Version=10.0.0.0, Culture=neutral, PublicKeyToken=b03f5f7f11d50a3a, processorArchitecture=MSIL">
+          <Private>False</Private>
+        </Reference>
+      </ItemGroup>
+    </When>
+  </Choose>
+  <Import Project="$(VSToolsPath)\TeamTest\Microsoft.TestTools.targets" Condition="Exists('$(VSToolsPath)\TeamTest\Microsoft.TestTools.targets')" />
+  <Import Project="$(MSBuildToolsPath)\Microsoft.CSharp.targets" />
+  <!-- To modify your build process, add your task inside one of the targets below and uncomment it. 
+       Other similar extension points exist, see Microsoft.Common.targets.
+  <Target Name="BeforeBuild">
+  </Target>
+  <Target Name="AfterBuild">
+  </Target>
+  -->
 </Project>